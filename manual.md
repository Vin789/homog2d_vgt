# Manual

Home page: https://github.com/skramm/homog2d

1. [Introduction](#intro)
2. [Lines and points](#basic)
3. [2D transformation (aka homographies)](#matrix)
4. [Intersection with rectangles and circles](#inter)
5. [Bindings](#bind)
6. [Numerical data types](#numdt)
7. [Technical details](#tech)
8. [History](#history)


## 1 - Introduction
<a name="intro"></a>

All the code is in the namespace `homog2d`, so either add `using namespace homog2d`, either use it as a prefix on each type.

This library provides 3 data types: `Line2d`, `Point2d` and  `Homogr`, this latter one implementing a planar (2D) transformation, implemented as a 3x3 matrix.

## 2 - lines and points
<a name="basic"></a>

- Create a 2D point:
```C++
Point2d pt1;       // 0,0
Point2d pt2(3,4);
```

- Create a 2D line:
```C++
Line2d li1;             // vertical line at x=0
Line2d li2( 3, 4 );     // line passing through (0,0) and (3,4)
```

- Create a point from two lines, and a line from two points:
```C++
Point2d pt3( li1, li2 );
Line2d  li3( pt1, pt2 );
```

- Get a line from two points, and a point from two lines:
```C++
pt1 = li1 * li2;
li1 = pt1 * pt2;
```

Beware, two parallel lines will never cross, and two identical points do not define a line.
So if you code attempts to do so, this will trigger a
[std::runtime_error](https://en.cppreference.com/w/cpp/error/runtime_error)
exception.

- Add some offset to a line:
```C++
li1.addOffset( OD_Horiz, 5 ); // horizontal offset
li1.addOffset( OD_Vert, 5 ); // vertical offset
```

- Compute distances from line to point or from point to point:
```C++
Line2d li;        // some line
Point2d pt1, pt2; // some points
auto dist1 = li1.distTo( pt1 );   // distance from line to point
auto dist2 = pt1.distTo( li1 );   // but you can do this too
auto dist2 = pt2.distTo( pt1 );   // distance from point to point

Line2d li2;
// auto dist = li.distTo( li2 );   // this does not build !
```

### Get point(s) lying on line

To get a point lying on a line, you can provide one of its coordinates and get the other coordinate value, using the enum
`En_GivenCoord`.
For example, if you build the line going through (0,0)-(4,2) with:

```C++
Line2d li(4,2);
```
You can compute the coordinate of y for x=2 with:
```C++
auto y = li.getCoord( GC_X, 2 );
```
of get the coordinate of x for y=1 with:
```C++
auto x = li.getCoord( GC_Y, 1 );
```

You can also get directly the point with:
```C++
Point2d pt2 = li.getPoint( GC_X, 2 );
```

The values `GC_Y`,`GC_Y` are just a two-values `enum`.

### Points at equal distance from a point on line
<a name="paedfapol"></a>

You can compute the two points that are lying on a line and at a given distance from a point.

![fig](misc/fig1.png)

The "middle" point must be given as either its x or y coordinate [(1)](#fn1).
```C++
Line2d li( ..., ... ); // some line
auto ppts = li.getPoints( GC_X, coord, dist );
Point2d p1 = ppts.first;
Point2d p2 = ppts.second;
```

Upon return, the "first" point will hold the one with smallest 'x' coordinates, or the smallest 'y' coordinates if x coordinates are equal.

### Orthogonal and parallel lines, angles between two lines

You can compute a line orthogonal to another one at a given coordinate, using the above enum.
For example, this:
```C++
Line2d li2 = li.getOrthogonalLine( GC_X, 2 );
```
will compute the orthogonal line at `x=2`.


You can get a line parallel to another one with the member function `getParallelLine()`.
This function takes as argument a point that the line will intersect.

```C++
Line2d li1; // some line
Point2d pt; // some point
Line2d li2 = li1.getParallelLine( pt ); // pt will be lying on li2, wich is parallel to li1
```

You can compute the angle in Radians between two lines, either with a member function or with a free function:
```C++
auto angle1 = li2.getAngle( li1 );
auto angle2 = getAngle( li1, li2 );
```

## 3 - Homographies
<a name="matrix"></a>

You can manipulate 2D transformations as 3x3 homogeneous matrices (aka "Homography").
The three basic transformations (rotation, translation, scaling) are available directly through provided member functions.
They are available in two forms: "`setXxxx()`" and "`addXxxx()`".
The first one starts from the identity transformation and applies the requested one.
The second form adds the requested transformation to the matrix.

- First example:
```C++
Homogr h; // unit transformation
h.setTranslation(3,4);
Point2d pt1(1,2);
Point2d pt2 = h * pt1; // pt2 is now (4,6)
h.clear; // reset to unit transformation
```

- You can build some complex transformation by multiplying these:
```C++
Homogr h; // unit transformation
h.setTranslation(3,4);
Homogr h2( 45. * M_PI / 180.); // 45° rotation matrix
Homogr h3a = h1*h2; // first, rotation, then translation
Homogr h3b = h2*h1; // first, rotation, then translation
```

- But you can also used "chained" syntax:
```C++
Homogr h; // unit transformation
h.addTranslation(3,4).addRotation( 45. * M_PI / 180.).addTranslation(-3,-4);
```

- You can access individual values of the matrix (read or write).
This is needed if you want to set up some specific transformation (shearing, perspective, whatever):
```C++
h.setValue( 0, 0, 3.14 );
auto v = h.getValue( 0, 0 ); // 3.14
```

To fill the matrix with arbitrary values, the best is to build it from a "vector of vectors", as in the example below:
```C++
std::vector<std::vector<float>> m = {
	{ 1,  0,  2 },
	{ 0,  1, -1 },
	{ 0,  0,  1 }
};
Homogr F = m;
```

You can also use `std::array` if needed.


- You can apply the homography to a set of points or lines:
```C++
std::vector<Point2d> v_pts;
... // fill with values
h.applyTo( v_pts );
```
This actually works with any other container on whom one can iterate, such as `std::array` or `std::list`.

- You can compute the inverse and/or the transpose of the matrix:
```C++
h.inverse();
h.transpose();
h.inverse().transpose(); // first, invert, second, transpose
```

## 4 - Computation of intersection points
<a name="inter"></a>

### Intersection of lines with flat rectangles

You can compute the intersection of a line with a flat rectangle defined by two points with the
`intersectsRectangle()` member function.
It will return a `Intersect` object that holds the intersection points.

Usage:

```C++
Line2d li( ..., ... ); // some line
Point2d pt1(1,1);
Point2d pt2(8,8);
auto ri = li.intersectsRectangle( pt1, pt2 );
if( ri() )  // means the line does intersect the rectangle defined by (1,1)-(8,1)-(8,8)-(1,8)
{
	Point2d intersect_pt1 = ri.get().first;
	Point2d intersect_pt2 = ri.get().second;
}
```

You don't have to give the bottom-right, top-left corners of the rectangle, the function checks and automatically computes these two points.
In the example above, you could have as well give the points (1,8)-(8,1), the result would have been the same.
The only requirement is that no coordinate must be the same in the two points.

### Intersection of a line with a circle

For a line `li`, you can compute the intersection points with a circle having a radius `rad` and located at `pt` with the following code:
```C++
auto ri = li.intersectsCircle( pt, rad );
if( ri() )   // means the line intersects the circle
{
	auto inter = ri.get();
	Point2d intersect_pt1 = inter.first;
	Point2d intersect_pt2 = inter.second;
}
```

Also see the provided demo for a runnable example.


For both of these functions, the returned pair of intersection points will always hold as "first" the point with the lowest `x` value, and if equal, the point if the lowest `y` value.


### Points and rectangles

You can quickly check if a points lies within a rectangle defined by two points `p1`,`p2` with:
```C++
bool b = pt.isInsideRectangle( p1, p2 );
```
Again, the two points can be any of the four corners of the rectangle.

## 5 - Bindings with other libraries
<a name="bind"></a>

Import from other types is pretty much straight forward.
For points, a templated constructor is provided that can be used with any type having an 'x' and 'y' member.
For homographies, you can import directly from
`std::vector<std::vector<T>>` or `std::array<std::array<T,3>,3>`.

For the first case, it is mandatory that all the vectors sizes are equal to 3 (the 3 embedded ones and the global one).

For export, additional functions are provided to interface with [Opencv](https://opencv.org).
This is enabled by defining the symbol `HOMOG2D_USE_OPENCV` at build time.
You can then write this:
```C++
Point2d pt;
...
cv::Point2d ptcv1 = pt.getCvPtd(); // integer coordinates (with rounding)
cv::Point2f ptcv2 = pt.getCvPtf(); // floating-point coordinates
```

You can also directly draw points and lines on an image (`cv::Mat` type):
```C++
Point2d pt( ... );
Line2d li( ... );
li.drawCvMat( mat );
pt.drawCvMat( mat );
```

Please note that for lines, this will draw a line spanning the whole image, as opposed to
the Opencv function `cv::line()` that actually draws a **segment** only.
For points, this will just draw a small cross: 2 H/V lines.

These two functions support a second optional argument of type `CvDrawParams` that holds various parameters for drawing.
So you can for example set the color and line width with:
```C++
li.drawCvMat( mat, CvDrawParams().setThickness(2 /* pixels */).setColor( r,g,b) );
```
with r,g,b as bytes (`uint8_t`) in the range [0,255].

The drawing parameters default values can be changed anytime with a call to `setDefault()`,
and values will be retained, unless explicitely changed, as showed in the example below;

```C++
CvDrawParams dp; // default line thickness is 1
dp.setColor( 0,  0, 250).setThickness(3);
dp.setDefault();
line.drawCvMat( some_img ); // use default settings
line.drawCvMat( some_img. CvDrawParams().setColor( 0,0,0) ); // warning, black, but line thickness=3 !
```

You can at any time return to the "factory" settings with a call to a static function:
```C++
CvDrawParams::resetDefault();
```

A demo demonstrating this Opencv binding is provided, try it with
`make demo` (requires of course that Opencv is installed on your machine).

## 6 - Numerical data types
<a name="numdt"></a>

The library is fully templated, the user has the ability to select for each type either
`float`, `double` or `long double` as underlying numerical datatype, on a per-object basis.

The default datatype used for `Point2d`, `Line2d` or `Homogr` is `double`.
The other types can be selected by an additional suffix letter added after the type:

`F` for `float`, `D` for `double` and `L` for `long double`.

For example: `Point2dF`, `Line2dF` or `HomogrF` are float types.

If you prefer the classical template notation, it is also available by using `Point2d_` and `Line2d_`, which are templated types:

```
Point2d_<float> pt; // this is fine
```

## 7 - Technical details
<a name="tech"></a>

- The two types `Point2d` and `Line2d` are actually the same class,
behavior differs due to some policy-based design (see below).
- Points are stored as non-normalized values, any computation will keep the resulting values.
Normalization is done for comparison but not saved.
- Lines are always stored as normalized values (a^2+b^2 = 1)
- Homographies are stored as normalized values, either as h33=1, or (if null) as h23=1, or (if null) as h13=1
The concept of "null" value is technically subject to discussions, here we use the value provided by standard library:
[std::numeric_limits<double>::epsilon()](https://en.cppreference.com/w/cpp/types/numeric_limits/epsilon);

### Testing

A unit-test program is included, it is build and run with `make test`.
If you have Opencv installed on your machine, you can run the additional tests that make sure the Opencv binding stuff runs fine by passing make option `USE_OPENCV=Y`:
```
make test USE_OPENCV=Y
```

### Build options
<a name="options"></a>

Below are some options that can be passed, to activate them, just define the symbol.
You can do that in the makefile or just add a `#define` on top of your program,
**before** the `#include "homog2d"`

- `HOMOG2D_USE_OPENCV`: enable the Opencv binding, see [Bindings](#bind).
- `HOMOG2D_SAFE_MODE`: this will enable some additional checks in the API. Runtime issues will make functions throw a `std::runtime_error`.


### Inner details

To be able to templatize all the code on the root numerical data type (float, double, ...), we implement some trick.
As the Root class is already templatized on the type (Point or Line),
it would require a partial template specialization to define the behavior of each member function (or free function),
depending on the basic type (Line or Point), and still templatize on the numerical type.
C++ does not allow this |-(.

Thus, the trick here is to call in each function a "sub" private function (prefixed with `impl_`) that gets overloaded
by the datatype (point or line).
To achieve this overloading, each of these functions receives as additional (dummy) argument an object of type RootHelper,
templated by the numerical type.
In the definition of the function, this additional argument value is ignored,
it is there just so that the compiler can select the correct overload
(in a similar way of what happens with templates).

The two implementations (for points and for lines) are written as two `impl_` private functions that are templated by the numerical data type.

## 8 - History
<a name="history"></a>

See [Release page](https://github.com/skramm/homog2d/releases).

- [v1.0](https://github.com/skramm/homog2d/releases/tag/v1.0): initial release, not templated by numerical data type. Same API, works fine. A bit lighter on template stuff.
- [v2.0](https://github.com/skramm/homog2d/releases/tag/v2.0): latest release, fully templated.

- current master branch API changes:
  - added `intersectsCircle()`, to get intersection with circles
  - intersection data structure name changed, now `Intersect`
  - the intersection points are now private, they must be fetched with `get()`:
  this `Intersect` member function will return a `std::pair` holding the two intersection points.
  - added `getPoints()`
  - added single argument constructors
<<<<<<< HEAD
  - renamed `distToPoints()` member function: now `distTo()`, and can be used with lines as argument.
  - added new matrix type: `Hmatrix`, for point to line (or line to point) mapping.
  - renamed `clear()` to `init()` for matrices
=======
  - renamed `distToPoints()` member function: now `distTo()`, and be used with lines as argument.
  - added `getParallelLine()`
>>>>>>> 9043ab01

### Footnotes

[(1)](#paedfapol)
<a name="fn1"></a> The rationale behind this interface is that if we had choosen to pass a point as argument, no guarantee would have been given that the point is effectively lying on the line.
With this function signature, the function can compute the point itself.<|MERGE_RESOLUTION|>--- conflicted
+++ resolved
@@ -19,7 +19,7 @@
 
 This library provides 3 data types: `Line2d`, `Point2d` and  `Homogr`, this latter one implementing a planar (2D) transformation, implemented as a 3x3 matrix.
 
-## 2 - lines and points
+## 2 - Lines and points
 <a name="basic"></a>
 
 - Create a 2D point:
@@ -399,14 +399,11 @@
   this `Intersect` member function will return a `std::pair` holding the two intersection points.
   - added `getPoints()`
   - added single argument constructors
-<<<<<<< HEAD
   - renamed `distToPoints()` member function: now `distTo()`, and can be used with lines as argument.
   - added new matrix type: `Hmatrix`, for point to line (or line to point) mapping.
   - renamed `clear()` to `init()` for matrices
-=======
-  - renamed `distToPoints()` member function: now `distTo()`, and be used with lines as argument.
   - added `getParallelLine()`
->>>>>>> 9043ab01
+
 
 ### Footnotes
 

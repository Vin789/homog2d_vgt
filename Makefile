# Makefile for homog2d library
# see https://github.com/skramm/homog2d

.PHONY: doc test testall install demo check doc-fig nobuild showcase speed_test


.PHONY:BUILD/html/index.html

.PRECIOUS: BUILD/figures_test/%.cpp BUILD/%.png BUILD/no_build/%.cpp
#BUILD/showcase/%
.SECONDARY:

#Disabling the built-in rules is done by writing an empty rule for .SUFFIXES:
.SUFFIXES:


SHELL=bash
CXXFLAGS += -O2 -std=c++17 -Wall -Wextra -Wshadow -Wnon-virtual-dtor -pedantic


#=======================================================================
# makefile options

ifeq "$(USE_OPENCV)" ""
	USE_OPENCV=N
endif

ifeq ($(USE_OPENCV),Y)
	CXXFLAGS += -DHOMOG2D_USE_OPENCV
	LDFLAGS += `pkg-config --libs opencv`
endif

ifeq "$(USE_TINYXML2)" ""
	USE_TINYXML2=N
endif

ifeq ($(USE_TINYXML2),Y)
	CXXFLAGS += -DHOMOG2D_USE_SVG_IMPORT
	LDFLAGS += `pkg-config --libs tinyxml2`
endif


ifeq ($(USE_EIGEN),Y)
	CXXFLAGS += -DHOMOG2D_USE_EIGEN
endif

ifeq ($(USE_BOOSTGEOM),Y)
	CXXFLAGS += -DHOMOG2D_USE_BOOSTGEOM
endif

ifeq ($(USE_RTP),Y)
	CXXFLAGS += -DHOMOG2D_ENABLE_PRTP
endif

ifeq ($(DEBUG),Y)
	CXXFLAGS += -g
	CXXFLAGS += -DHOMOG2D_DEBUGMODE
endif


#=======================================================================
# general/common targets

# a cppcheck target, lots of warnings, but few of them are really useful
check:
	@cppcheck --version
	cppcheck . -iBUILD -imisc/figures_test -imisc/figures_src --enable=all -DHOMOG2D_INUMTYPE=double --std=c++17 2>cppcheck.log
	xdg-open cppcheck.log

.PHONY: doc doc-dev doc-all

doc: DOX_FILE=doxyfile
doc: BUILD/html/index.html
	xdg-open BUILD/html/index.html

doc-dev: DOX_FILE=doxyfile_dev
doc-dev: BUILD/html/index.html
	xdg-open BUILD/html/index.html


# also (re)builds the figures, but requires Opencv AND Latex!
doc-all: BUILD/html/index.html doc-fig doc-fig-tex
	xdg-open BUILD/html/index.html

install:
	cp homog2d.hpp /usr/local/include

demo: BUILD/demo_opencv
	BUILD/demo_opencv

demo-import: BUILD/demo_svg_import
	@echo "-done target $@"

clean:
	@-rm -r BUILD/*
	@-rm homog2d_test
	@-rm demo_opencv
	@-rm *.gcov

# just a debug target...
show:
	@echo "CXX=$(CXX)"
	@echo "DOC_IMAGES_LOC=$(DOC_IMAGES_LOC)"
	@echo "DOC_IMAGES_SRC=$(DOC_IMAGES_SRC)"
	@echo "DOC_IMAGES_OUT=$(DOC_IMAGES_OUT)"
	@echo "TEX_FIG_LOC=$(TEX_FIG_LOC)"
	@echo "TEX_FIG_SRC=$(TEX_FIG_SRC)"
	@echo "TEX_FIG_PNG=$(TEX_FIG_PNG)"
	@echo "SHOWCASE_SRC=$(SHOWCASE_SRC)"
	@echo "SHOWCASE_BIN=$(SHOWCASE_BIN)"
	@echo "SHOWCASE_PNG=$(SHOWCASE_PNG)"
	@echo "SHOWCASE_GIF=$(SHOWCASE_GIF)"
	@echo "TEST_FIG_SRC=$(TEST_FIG_SRC)"
	@echo "TEST_FIG_SVG=$(TEST_FIG_SVG)"
	@echo "NOBUILD_SRC_FILES=$(NOBUILD_SRC_FILES)"
	@echo "NOBUILD_OBJ_FILES=$(NOBUILD_OBJ_FILES)"

#=======================================================================
# testing targets

variants=test_SYVN test_SNVN test_SYVY test_SNVY
#BUILD/homog2d_test_SY BUILD/homog2d_test_SN

.PHONY: newtests_before

newtests_before: CXXFLAGS += -Wno-unused-but-set-variable

newtests: newtests_before
	@if [ -f BUILD/homog2d_test.stderr ]; then echo "start test">BUILD/homog2d_ntest.stderr; fi
	@echo "COUCOU"
	$(foreach variant,$(variants),echo "--start $(variant)"; $(MAKE) $(variant) 2>>BUILD/homog2d_ntest_$(variant).stderr;)

.PHONY: test test2 nobuild buildf

test: test2 nobuild test-rtp
	@echo "-done target $@"

test2: test_SYVN test_SNVN test_SYVY test_SNVY test3
	@echo "Make: run test2, build using $(CXX)"
	BUILD/homog2d_test_SYVN
	BUILD/homog2d_test_SNVN
	BUILD/homog2d_test_SYVY
	BUILD/homog2d_test_SNVY
	BUILD/test_single
	BUILD/test_multiple
	@echo "-done target $@"

test-list: test_SNVN
	@echo "Tests available:"
	-BUILD/homog2d_test_SNVN --list-tests

test_SYVY: CXXFLAGS += -DHOMOG2D_OPTIMIZE_SPEED
test_SYVN: CXXFLAGS += -DHOMOG2D_OPTIMIZE_SPEED
test_SYVY: CXXFLAGS += -DHOMOG2D_ENABLE_VRTP
test_SNVY: CXXFLAGS += -DHOMOG2D_ENABLE_VRTP


test_SYVN: BUILD/homog2d_test_SYVN
	@echo "-done target $@"
test_SNVN: BUILD/homog2d_test_SNVN
	@echo "-done target $@"
test_SYVY: BUILD/homog2d_test_SYVY
	@echo "-done target $@"
test_SNVY: BUILD/homog2d_test_SNVY
	@echo "-done target $@"

test3: test_single test_multiple
	@echo "-done target $@"

test_single: BUILD/test_single
	@echo "-done target $@"

test_multiple: BUILD/test_multiple
	@echo "-done target $@"

buildf:
	@mkdir -p BUILD

BUILD/homog2d_test_SYVN BUILD/homog2d_test_SNVN BUILD/homog2d_test_SYVY BUILD/homog2d_test_SNVY: misc/homog2d_test.cpp homog2d.hpp Makefile buildf
	@if [ -f BUILD/$(notdir $@).stderr ]; then rm BUILD/$(notdir $@).stderr; fi
	$(CXX) $(CXXFLAGS) -Wno-unused-but-set-variable -O2 -o $@ $< $(LDFLAGS) 2>BUILD/$(notdir $@).stderr

BUILD/test_single: misc/test_files/single_file.cpp homog2d.hpp Makefile buildf
	$(CXX) $(CXXFLAGS) -O2 -o $@ $< $(LDFLAGS)

BUILD/%.o: misc/test_files/%.cpp homog2d.hpp Makefile buildf
	$(CXX) $(CXXFLAGS) -c $< -o $@

BUILD/test_multiple: BUILD/test_multiple.o BUILD/mylib.o buildf
	$(CXX) $(CXXFLAGS) -o BUILD/test_multiple BUILD/test_multiple.o BUILD/mylib.o $(LDFLAGS)


# temporarly removed from target testall: speed_test_b

testall: test BUILD/homog2d_test_f BUILD/homog2d_test_d BUILD/homog2d_test_l speed_test_b
	@echo "Make: run testall, build using $(CXX)"
	misc/test_all.sh
	@echo "-done target $@"

BUILD/homog2d_test_f: misc/homog2d_test.cpp homog2d.hpp buildf
	$(CXX) $(CXXFLAGS) -DNUMTYPE=float -O2 -o $@ $< $(LDFLAGS) 2>BUILD/homog2d_test_f.stderr

BUILD/homog2d_test_d: misc/homog2d_test.cpp homog2d.hpp buildf
	$(CXX) $(CXXFLAGS) -DNUMTYPE=double -O2 -o $@ $< $(LDFLAGS) 2>BUILD/homog2d_test_d.stderr

BUILD/homog2d_test_l: misc/homog2d_test.cpp homog2d.hpp buildf
	$(CXX) $(CXXFLAGS) "-DHOMOG2D_INUMTYPE=long double" "-DNUMTYPE=long double" -O2 -o $@ $< $(LDFLAGS) 2>BUILD/homog2d_test_l.stderr


.PHONY: test-bg test-bn

# "bigmath test, with ttmath
test-bn: BUILD/ttmath_t1
	BUILD/ttmath_t1
	@echo "-done target $@"

BUILD/ttmath_t1: misc/test_files/ttmath_t1.cpp homog2d.hpp Makefile buildf
	@$(CXX) $(CXXFLAGS) -O2 -o $@ $< $(LDFLAGS)

# test of importing a Boost::geometry polygon
test-bg: BUILD/bg_test_1 buildf
	BUILD/bg_test_1
	@echo "-done target $@"

BUILD/bg_test_1: misc/test_files/bg_test_1.cpp homog2d.hpp Makefile buildf
	@$(CXX) $(CXXFLAGS) -O2 -o $@ $< $(LDFLAGS)

test-rtp: BUILD/homog2d_test_rtp_1 BUILD/homog2d_test_rtp_2 BUILD/homog2d_test_rtp_3
	@echo "-Running RTP test 1:"
	@BUILD/homog2d_test_rtp_1
	@echo "-Running RTP test 2:"
	@BUILD/homog2d_test_rtp_2
	@echo "-Running RTP test 3:"
	@BUILD/homog2d_test_rtp_3

BUILD/homog2d_test_rtp_%: misc/test_files/homog2d_test_rtp_%.cpp homog2d.hpp buildf
	$(CXX) $(CXXFLAGS) -O2 -o $@ $< $(LDFLAGS) 2>$@.stderr

#=======================================================================
# speed test
speed_test: speed_test_b
	@time BUILD/ellipse_speed_test_SYCN
	@time BUILD/ellipse_speed_test_SY
	@time BUILD/ellipse_speed_test_SN

speed_test_b: BUILD/ellipse_speed_test_SYCN BUILD/ellipse_speed_test_SY BUILD/ellipse_speed_test_SN

BUILD/ellipse_speed_test_SY: CXXFLAGS += -DHOMOG2D_OPTIMIZE_SPEED

# No Checking
BUILD/ellipse_speed_test_SYCN: CXXFLAGS += -DHOMOG2D_OPTIMIZE_SPEED -DHOMOG2D_NOCHECKS

BUILD/ellipse_speed_test_SY: misc/ellipse_speed_test.cpp homog2d.hpp Makefile buildf
	$(CXX) $(CXXFLAGS) -O2 -o $@ $< $(LDFLAGS) 2>BUILD/ellipse_speed_test_SY.stderr

BUILD/ellipse_speed_test_SYCN: misc/ellipse_speed_test.cpp homog2d.hpp Makefile buildf
	$(CXX) $(CXXFLAGS) -O2 -o $@ $< $(LDFLAGS) 2>BUILD/ellipse_speed_test_SY.stderr

BUILD/ellipse_speed_test_SN: misc/ellipse_speed_test.cpp homog2d.hpp Makefile buildf
	$(CXX) $(CXXFLAGS) -O2 -o $@ $< $(LDFLAGS) 2>BUILD/ellipse_speed_test_NY.stderr


#=======================================================================
# Generation of the doc figures from code

DOC_IMAGES_LOC:=misc/figures_src/src
DOC_IMAGES_SRC:=$(wildcard $(DOC_IMAGES_LOC)/*.cpp)
DOC_IMAGES_EXE:=$(patsubst $(DOC_IMAGES_LOC)/%.cpp,BUILD/img/%.png, $(DOC_IMAGES_SRC))
DOC_IMAGES_OUT:=$(patsubst $(DOC_IMAGES_LOC)/%.cpp,BUILD/img/bin/%, $(DOC_IMAGES_SRC))

.PRECIOUS: BUILD/img/%

# run the program => builds the png (or svg) image
BUILD/img/%.png: BUILD/img/bin/%
	@echo "Running $< to generate $@"
	@cd BUILD/img; bin/$(notdir $<)

# build the program
BUILD/img/bin/%: $(DOC_IMAGES_LOC)/%.cpp homog2d.hpp
	@mkdir -p BUILD/img/bin
	@echo "Building $@"
	@$(CXX) $(CXXFLAGS) `pkg-config --cflags opencv` -I. -o $@ $< `pkg-config --libs opencv`


<<<<<<< HEAD
doc-fig: $(DOC_IMAGES_OUT) build_gif_pip
=======
doc_fig: $(DOC_IMAGES_EXE) build_gif_pip
>>>>>>> ec55f25c
	@echo "done target $@"

build_gif_pip:
	convert -delay 80 BUILD/img/demo_pip_* BUILD/img/demo_pip.gif


#=======================================================================
# Generation of the doc figures from LaTeX sources

TEX_FIG_LOC=misc/figures_src/latex
TEX_FIG_SRC=$(wildcard $(TEX_FIG_LOC)/*.tex)
TEX_FIG_PNG=$(patsubst $(TEX_FIG_LOC)/%.tex,BUILD/fig_latex/%.png, $(TEX_FIG_SRC))

BUILD/fig_latex/%.tex: $(TEX_FIG_LOC)/%.tex
	@mkdir -p BUILD/fig_latex/
	@cp $< $@

BUILD/fig_latex/%.png: BUILD/fig_latex/%.tex
	cd BUILD/fig_latex; pdflatex --shell-escape $(notdir $<) 1>latex.stdout 2>latex.stderr

doc-fig-tex: $(TEX_FIG_PNG)

#=======================================================================
# Generation of SVG figures for the test samples

TEST_FIG_LOC=misc/figures_test
TEST_FIG_SRC=$(wildcard $(TEST_FIG_LOC)/*.code)
TEST_FIG_SVG=$(patsubst $(TEST_FIG_LOC)/%.code,BUILD/figures_test/%.svg, $(TEST_FIG_SRC))

test-fig: $(TEST_FIG_SVG)

# run the program to produce image, and flip it vertically (so vertical axis is going up)
BUILD/figures_test/%.svg: BUILD/figures_test/%
	@echo "Running $<"
	@./$<
#	@mogrify -flip $<.png

# build the program from source
BUILD/figures_test/%: BUILD/figures_test/%.cpp
	@echo "Building $<"
	@$(CXX) -o $@ $<
#	@$(CXX) `pkg-config --cflags opencv` -o $@ $< `pkg-config --libs opencv`

# build source file
BUILD/figures_test/frect_%.cpp: $(TEST_FIG_LOC)/frect_%.code homog2d.hpp $(TEST_FIG_LOC)/t_header.cxx $(TEST_FIG_LOC)/t_footer_frect_1.cxx
	@echo "generating $@"
	@mkdir -p BUILD/figures_test/
	@cat $(TEST_FIG_LOC)/t_header.cxx $< $(TEST_FIG_LOC)/t_footer_frect_1.cxx >BUILD/figures_test/$(notdir $(basename $<)).cpp

# build source file
BUILD/figures_test/polyline_%.cpp: $(TEST_FIG_LOC)/polyline_%.code homog2d.hpp $(TEST_FIG_LOC)/t_header.cxx $(TEST_FIG_LOC)/t_footer_polyline_1.cxx
	@echo "generating $@"
	@mkdir -p BUILD/figures_test/
	@cat $(TEST_FIG_LOC)/t_header.cxx $< $(TEST_FIG_LOC)/t_footer_polyline_1.cxx >BUILD/figures_test/$(notdir $(basename $<)).cpp

#=======================================================================

DOC_MD_PAGES=$(wildcard docs/*.md)
BUILD/html/index.html: misc/homog2d_test.cpp homog2d.hpp misc/doxyfile README.md $(DOC_MD_PAGES)
	@mkdir -p BUILD/html
	doxygen misc/$(DOX_FILE) 1>BUILD/doxygen.stdout 2>BUILD/doxygen.stderr


# this target requires Opencv
BUILD/demo_opencv: misc/demo_opencv.cpp homog2d.hpp buildf
	$(CXX) $(CXXFLAGS) `pkg-config --cflags opencv` -I. -o $@ $< `pkg-config --libs opencv` $$(pkg-config --libs tinyxml2)


# this target requires Tinyxml2
BUILD/demo_svg_import: misc/test_files/demo_svg_import.cpp homog2d.hpp buildf
	$(CXX) $(CXXFLAGS) -I. -o $@ $< $$(pkg-config --libs tinyxml2)


diff:
	git diff | colordiff | aha > diff.html
	xdg-open diff.html

#=================================================================
# The following is used to make sure that some code constructions will not build

NOBUILD_SRC_FILES := $(notdir $(wildcard misc/no_build/*.cxx))
NOBUILD_OBJ_FILES := $(patsubst %.cxx,BUILD/no_build/src/%, $(NOBUILD_SRC_FILES))


nobuild: $(NOBUILD_OBJ_FILES)
	@echo "-done target $@"

# assemble file to create a cpp program holding a main()
BUILD/no_build/src/no_build_%.cpp: misc/no_build/no_build_%.cxx
	@mkdir -p BUILD/no_build/src
	@mkdir -p BUILD/no_build/log
	@cat misc/no_build/header.txt >BUILD/no_build/src/$(notdir $@)
	@cat $< >>BUILD/no_build/src/$(notdir $@)
	@cat misc/no_build/footer.txt >>BUILD/no_build/src/$(notdir $@)

# compile, and return 0 if compilation fails (which is supposed to happen)
BUILD/no_build/src/no_build_%: BUILD/no_build/src/no_build_%.cpp
	@echo "Checking build failure of $<"
	@! $(CXX) $(CXXFLAGS) -o $@ $< $(LDFLAGS) 1>BUILD/no_build/log/$(notdir $(basename $<)).stdout 2>BUILD/no_build/log/$(notdir $(basename $<)).stderr

#=================================================================
# SHOWCASE: generates gif images of some situations

SHOWCASE_SRC_LOC=misc/showcase
SHOWCASE_SRC=$(wildcard $(SHOWCASE_SRC_LOC)/showcase*.cpp)
#SHOWCASE_BIN=$(patsubst $(SHOWCASE_SRC_LOC)/showcase%.cpp,BUILD/showcase/showcase%, $(SHOWCASE_SRC))
SHOWCASE_GIF=$(patsubst $(SHOWCASE_SRC_LOC)/showcase%.cpp,BUILD/showcase/gif/showcase%.gif, $(SHOWCASE_SRC))

# compile program that will generate the set of png files
BUILD/showcase/showcase%: $(SHOWCASE_SRC_LOC)/showcase%.cpp homog2d.hpp Makefile
	@mkdir -p BUILD/showcase/
	@mkdir -p BUILD/showcase/gif
	@echo " -Building program $@"
	@$(CXX) $(CXXFLAGS) `pkg-config --cflags opencv` -o $@ $< `pkg-config --libs opencv`

# build png files by running program
BUILD/showcase/%_00.png: BUILD/showcase/%
	@echo " -Running program $< to generate images"
	@cd BUILD/showcase/; ./$(notdir $<)

BUILD/showcase/gif/showcase%.gif: BUILD/showcase/showcase%.gif
	@mv $< $@

# build final gif by running script
BUILD/showcase/showcase%.gif: BUILD/showcase/showcase%_00.png
	@echo " -Generating gif $@ from images"
	@b=$(notdir $(basename $@)); \
	a=$$(grep $$b misc/showcase/gif_duration.data); arr=($$a); \
	duration=$${arr[1]}; \
	if [[ $$duration != 0 ]]; then \
	misc/build_gif.sh $@ $$duration; \
	fi

showcase: $(SHOWCASE_GIF)
	@echo "-done target $@"

#------------------------------------------------------------------------------

SHOWCASE2_SRC_LOC=misc/showcase_v
SHOWCASE2_SRC=$(wildcard $(SHOWCASE2_SRC_LOC)/showcase*.cpp)
SHOWCASE2=$(patsubst $(SHOWCASE2_SRC_LOC)/%.cpp,BUILD/showcase2/%, $(SHOWCASE2_SRC))

# compile program that will generate the set of png files
BUILD/showcase2/showcase%: $(SHOWCASE2_SRC_LOC)/showcase%.cpp homog2d.hpp Makefile
	@mkdir -p BUILD/showcase2/
	@echo " -Building program $@"
	@$(CXX) `pkg-config --cflags opencv` -o $@ $< `pkg-config --libs opencv`

showcase2: $(SHOWCASE2)
	@echo "-done target $@"

#------------------------------------------------------------------------------

SHOWCASE3_SRC_LOC=misc/showcase3
SHOWCASE3_SRC=$(wildcard $(SHOWCASE3_SRC_LOC)/problem*.cpp)
SHOWCASE3=$(patsubst $(SHOWCASE3_SRC_LOC)/%.cpp,BUILD/showcase3/%, $(SHOWCASE3_SRC))

BUILD/showcase3/problem%: $(SHOWCASE3_SRC_LOC)/problem%.cpp homog2d.hpp Makefile
	@mkdir -p BUILD/showcase3/
	@echo " -Building program $@"
	$(CXX) $(CXXFLAGS) -o $@ $<
	./$@

showcase3: $(SHOWCASE3)
	@echo "-done target $@"


#------------------------------------------------------------------------------
FNAME1:=dtest1

.PHONY: $(FNAME1)

dtest1: BUILD/$(FNAME1)_f.png

DTEST1_BIN:=BUILD/$(FNAME1)_f BUILD/$(FNAME1)_d BUILD/$(FNAME1)_l

DTEST1_DATA=$(patsubst %,%.data,$(DTEST1_BIN) )

BUILD/$(FNAME1)_f.png: $(DTEST1_DATA) misc/dtest1.plt buildf
	misc/dtest1.plt

BUILD/$(FNAME1)_%.data: BUILD/$(FNAME1)_%
	@echo "# fields description: see misc/dtest1.spp" > $@
	./$< .0001 >> $@
	./$< .001 >> $@
	./$< .01 >> $@
	./$< .1 >> $@
	./$< 1 >> $@
	./$< 10 >> $@
	./$< 100 >> $@
	./$< 1000 >> $@
	./$< 10000 >> $@
	./$< 100000 >> $@

BUILD/$(FNAME1)_f: CXXFLAGS+=-DHOMOG2D_INUMTYPE=float
BUILD/$(FNAME1)_d: CXXFLAGS+=-DHOMOG2D_INUMTYPE=double
BUILD/$(FNAME1)_l: CXXFLAGS+="-DHOMOG2D_INUMTYPE=long double"

$(DTEST1_BIN): misc/$(FNAME1).cpp Makefile homog2d.hpp
	$(CXX) $(CXXFLAGS) -o $@ $<


#=================================================================<|MERGE_RESOLUTION|>--- conflicted
+++ resolved
@@ -281,12 +281,7 @@
 	@echo "Building $@"
 	@$(CXX) $(CXXFLAGS) `pkg-config --cflags opencv` -I. -o $@ $< `pkg-config --libs opencv`
 
-
-<<<<<<< HEAD
 doc-fig: $(DOC_IMAGES_OUT) build_gif_pip
-=======
-doc_fig: $(DOC_IMAGES_EXE) build_gif_pip
->>>>>>> ec55f25c
 	@echo "done target $@"
 
 build_gif_pip:

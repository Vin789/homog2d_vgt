<?xml version="1.0" encoding="UTF-8" standalone="yes" ?>
<CodeBlocks_project_file>
	<FileVersion major="1" minor="6" />
	<Project>
		<Option title="homog2d" />
		<Option pch_mode="2" />
		<Option compiler="gcc" />
		<Build>
			<Target title="demo">
				<Option output="./homog2d" prefix_auto="1" extension_auto="1" />
				<Option object_output="./" />
				<Option type="1" />
				<Option compiler="gcc" />
				<Compiler>
					<Add option="-O2" />
					<Add directory="../" />
				</Compiler>
				<Linker>
					<Add option="-s" />
				</Linker>
			</Target>
			<Target title="test">
				<Option output="homog2d" prefix_auto="1" extension_auto="1" />
				<Option type="0" />
				<Option compiler="gcc" />
			</Target>
		</Build>
		<Compiler>
			<Add option="-Wall" />
		</Compiler>
		<Unit filename="../.travis.yml">
			<Option target="&lt;{~None~}&gt;" />
		</Unit>
		<Unit filename="../Makefile">
			<Option target="&lt;{~None~}&gt;" />
		</Unit>
		<Unit filename="../README.md">
			<Option target="&lt;{~None~}&gt;" />
		</Unit>
		<Unit filename="../docs/future_stuff_doc.txt" />
		<Unit filename="../docs/homog2d_Polyline.md" />
		<Unit filename="../docs/homog2d_algorithms.md" />
		<Unit filename="../docs/homog2d_devinfo.md" />
		<Unit filename="../docs/homog2d_history.md">
			<Option target="&lt;{~None~}&gt;" />
		</Unit>
		<Unit filename="../docs/homog2d_manual.md">
			<Option target="&lt;{~None~}&gt;" />
		</Unit>
		<Unit filename="../docs/homog2d_qa.md">
			<Option target="&lt;{~None~}&gt;" />
		</Unit>
		<Unit filename="../docs/homog2d_showcase.md" />
		<Unit filename="../docs/homog2d_speed.md" />
		<Unit filename="../docs/homog2d_thresholds.md" />
		<Unit filename="../docs/opencv_notes.md">
			<Option target="&lt;{~None~}&gt;" />
		</Unit>
		<Unit filename="../homog2d.hpp">
			<Option target="&lt;{~None~}&gt;" />
		</Unit>
		<Unit filename="build_gif.sh" />
		<Unit filename="demo_check.cpp">
			<Option target="demo" />
		</Unit>
		<Unit filename="demo_opencv.cpp">
			<Option target="&lt;{~None~}&gt;" />
		</Unit>
		<Unit filename="doxyfile">
			<Option target="&lt;{~None~}&gt;" />
		</Unit>
		<Unit filename="doxyfile_opencv">
			<Option target="&lt;{~None~}&gt;" />
		</Unit>
		<Unit filename="dtest1.cpp" />
		<Unit filename="dtest1.plt" />
		<Unit filename="ellipse_speed_test.cpp" />
		<Unit filename="extra_style_sheet.css">
			<Option target="&lt;{~None~}&gt;" />
		</Unit>
		<Unit filename="figures_src/latex/ellipse1.tex" />
		<Unit filename="figures_src/latex/fig1.tex" />
		<Unit filename="figures_src/latex/fig2.tex" />
		<Unit filename="figures_src/latex/fig3.tex" />
		<Unit filename="figures_src/src/circles1.cpp" />
		<Unit filename="figures_src/src/fig_src.header" />
		<Unit filename="figures_src/src/frect1.cpp" />
		<Unit filename="figures_src/src/frect2.cpp" />
		<Unit filename="figures_src/src/frect_extended.cpp" />
		<Unit filename="figures_src/src/getbb1.cpp" />
		<Unit filename="figures_src/src/polyline1.cpp" />
		<Unit filename="figures_src/src/polyline2.cpp" />
		<Unit filename="figures_src/src/segment1.cpp" />
		<Unit filename="figures_src/src/segment_extended.cpp" />
		<Unit filename="figures_src/src/segment_intersect_1.cpp" />
		<Unit filename="figures_src/src/segment_intersect_circle_1.cpp" />
		<Unit filename="figures_test/frect_intersect_1.code">
			<Option target="&lt;{~None~}&gt;" />
		</Unit>
		<Unit filename="figures_test/frect_intersect_10.code" />
		<Unit filename="figures_test/frect_intersect_11.code" />
		<Unit filename="figures_test/frect_intersect_12.code" />
		<Unit filename="figures_test/frect_intersect_13.code" />
		<Unit filename="figures_test/frect_intersect_2.code">
			<Option target="&lt;{~None~}&gt;" />
		</Unit>
		<Unit filename="figures_test/frect_intersect_3.code">
			<Option target="&lt;{~None~}&gt;" />
		</Unit>
		<Unit filename="figures_test/frect_intersect_4.code">
			<Option target="&lt;{~None~}&gt;" />
		</Unit>
		<Unit filename="figures_test/frect_intersect_5.code">
			<Option target="&lt;{~None~}&gt;" />
		</Unit>
		<Unit filename="figures_test/frect_intersect_6.code">
			<Option target="&lt;{~None~}&gt;" />
		</Unit>
		<Unit filename="figures_test/frect_intersect_7.code" />
		<Unit filename="figures_test/frect_intersect_8.code" />
		<Unit filename="figures_test/frect_intersect_9.code" />
		<Unit filename="figures_test/polyline_comp_1a.code" />
		<Unit filename="figures_test/polyline_comp_1b.code" />
		<Unit filename="figures_test/polyline_min_1C.code" />
		<Unit filename="figures_test/polyline_min_1O.code" />
		<Unit filename="figures_test/polyline_min_2C.code" />
		<Unit filename="figures_test/polyline_min_2O.code" />
		<Unit filename="figures_test/polyline_min_3C.code" />
		<Unit filename="figures_test/polyline_min_3O.code" />
		<Unit filename="figures_test/readme.txt" />
		<Unit filename="figures_test/t_footer_frect_1.cxx" />
		<Unit filename="figures_test/t_footer_polyline_1.cxx" />
		<Unit filename="figures_test/t_header.cxx" />
		<Unit filename="gitlog.sh">
			<Option target="&lt;{~None~}&gt;" />
		</Unit>
		<Unit filename="homog2d_test.cpp" />
		<Unit filename="no_build/footer.txt" />
		<Unit filename="no_build/header.txt" />
		<Unit filename="no_build/no_build_01.cxx" />
		<Unit filename="no_build/no_build_03.cxx" />
		<Unit filename="no_build/no_build_04.cxx" />
		<Unit filename="no_build/no_build_05.cxx" />
		<Unit filename="no_build/no_build_06.cxx" />
		<Unit filename="no_build/no_build_07.cxx" />
		<Unit filename="no_build/no_build_08.cxx" />
		<Unit filename="no_build/no_build_09.cxx" />
		<Unit filename="no_build/no_build_10.cxx" />
		<Unit filename="no_build/no_build_11.cxx" />
		<Unit filename="no_build/no_build_12.cxx" />
		<Unit filename="no_build/no_build_13.cxx" />
		<Unit filename="no_build/no_build_14.cxx" />
		<Unit filename="no_build/no_build_15.cxx" />
		<Unit filename="no_build/no_build_16.cxx" />
		<Unit filename="no_build/no_build_17.cxx" />
		<Unit filename="no_build/readme.txt" />
		<Unit filename="plot_gitlog.plt">
			<Option target="&lt;{~None~}&gt;" />
		</Unit>
		<Unit filename="showcase/showcase1.cpp" />
		<Unit filename="showcase/showcase2a.cpp" />
		<Unit filename="showcase/showcase2b.cpp" />
		<Unit filename="showcase/showcase3.cpp" />
		<Unit filename="showcase/showcase4a.cpp" />
		<Unit filename="showcase/showcase4b.cpp" />
		<Unit filename="showcase/showcase5.cpp" />
		<Unit filename="showcase/showcase6.cpp" />
<<<<<<< HEAD
		<Unit filename="showcase/showcase7.cpp" />
=======
		<Unit filename="showcase/showcase8.cpp" />
>>>>>>> 0568e3d9
		<Unit filename="test_all.sh">
			<Option target="&lt;{~None~}&gt;" />
		</Unit>
		<Extensions>
			<lib_finder disable_auto="1" />
		</Extensions>
	</Project>
</CodeBlocks_project_file><|MERGE_RESOLUTION|>--- conflicted
+++ resolved
@@ -165,11 +165,8 @@
 		<Unit filename="showcase/showcase4b.cpp" />
 		<Unit filename="showcase/showcase5.cpp" />
 		<Unit filename="showcase/showcase6.cpp" />
-<<<<<<< HEAD
 		<Unit filename="showcase/showcase7.cpp" />
-=======
 		<Unit filename="showcase/showcase8.cpp" />
->>>>>>> 0568e3d9
 		<Unit filename="test_all.sh">
 			<Option target="&lt;{~None~}&gt;" />
 		</Unit>

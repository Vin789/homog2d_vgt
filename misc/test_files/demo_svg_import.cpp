/**************************************************************************

    This file is part of the C++ library "homog2d", dedicated to
    handle 2D lines and points, see https://github.com/skramm/homog2d

    Author & Copyright 2019-2024 Sebastien Kramm

    Contact: firstname.lastname@univ-rouen.fr

    Licence: MPL v2

	This Source Code Form is subject to the terms of the Mozilla Public
	License, v. 2.0. If a copy of the MPL was not distributed with this
	file, You can obtain one at https://mozilla.org/MPL/2.0/.

**************************************************************************/

/**
\file
\brief Demo of reading svg files. Build with `$ make demo_import`

\todo 20240326: once we have a function able to get the min/max points of a container holding
primitives (see \c getBB()), automatically adjust the size of output image.
*/

//#define HOMOG2D_DEBUGMODE
#define HOMOG2D_USE_SVG_IMPORT
#include "../../homog2d.hpp"

using namespace h2d;

int main( int argc, const char** argv )
{
	tinyxml2::XMLDocument doc;
	if( argc < 2 )
	{
		std::cout << "arg missing!\n";
		return 1;
	}
	auto err = doc.LoadFile( argv[1] );
	if( err != tinyxml2::XML_SUCCESS )
	{
		std::cout << "...exiting, failed to read file '" << argv[1]  << "'\n";
		return 1;
	}

	svg::printFileAttrib( doc );

	std::pair<double,double> imSize(500.,500.);
	try
	{
		imSize = svg::getImgSize( doc );
		std::cout << "size: " << imSize.first << " x " << imSize.second << '\n';
	}
	catch( const std::exception& error )
	{
		std::cout << "input file has no size, size set to 500x500\n -msg=" << error.what() << '\n';
	}

	h2d::svg::Visitor visitor;
	doc.Accept( &visitor );
	const auto& data = visitor.get();
	std::cout << argv[0] << ": Read " << data.size() << " shapes in file '" << argv[1] << "'\n";
	if( !data.size() )
	{
		std::cout << "...exiting, no data!\n";
		return 1;
	}

	img::Image<img::SvgImage> out( imSize.first, imSize.second );

<<<<<<< HEAD
=======
	fct::DrawFunct<img::SvgImage> dfunc( out );
>>>>>>> fd4f03a8
	size_t c = 0;
	for( const auto& e: data )
	{
		std::visit( dfunc, e );
		auto type = type( e );
		std::cout << "Shape " << c++ << ": " << getString( type );

		if( std::holds_alternative<OPolyline>(e) )
			std::cout  << " size=" << std::get<OPolyline>(e).size();
		if( std::holds_alternative<CPolyline>(e) )
			std::cout  << " size=" << std::get<CPolyline>(e).size();

		std::cout << '\n';
	}
	out.write( "demo_import.svg" );
}<|MERGE_RESOLUTION|>--- conflicted
+++ resolved
@@ -68,17 +68,14 @@
 	}
 
 	img::Image<img::SvgImage> out( imSize.first, imSize.second );
+	fct::DrawFunct<img::SvgImage> dfunc( out );
 
-<<<<<<< HEAD
-=======
-	fct::DrawFunct<img::SvgImage> dfunc( out );
->>>>>>> fd4f03a8
 	size_t c = 0;
 	for( const auto& e: data )
 	{
-		std::visit( dfunc, e );
-		auto type = type( e );
-		std::cout << "Shape " << c++ << ": " << getString( type );
+		std::visit( dfunc, e );   // draw element
+
+		std::cout << "Shape " << c++ << ": " << getString( type(e) );
 
 		if( std::holds_alternative<OPolyline>(e) )
 			std::cout  << " size=" << std::get<OPolyline>(e).size();

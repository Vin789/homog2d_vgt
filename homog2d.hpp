--- conflicted
+++ resolved
@@ -572,11 +572,7 @@
 
 /// Constructor, set homography to a translation matrix ( see Hmatrix_( T ) )
 	template<typename T1,typename T2>
-<<<<<<< HEAD
-	Hmatrix_( T1 tx, T2 ty )
-=======
 	explicit Hmatrix_( T1 tx, T2 ty )
->>>>>>> 2ec38657
 	{
 		HOMOG2D_CHECK_IS_NUMBER(T1);
 		HOMOG2D_CHECK_IS_NUMBER(T2);
@@ -1001,8 +997,6 @@
 	}
 }; // struct EllParams
 
-<<<<<<< HEAD
-=======
 } // namespace detail
 
 //------------------------------------------------------------------
@@ -1391,8 +1385,6 @@
 }
 
 //------------------------------------------------------------------
-
->>>>>>> 2ec38657
 namespace detail {
 
 // forward declaration of template instanciation
@@ -1945,11 +1937,7 @@
 
 /// Constructor, given radius circle at (0,0)
 	template<typename T>
-<<<<<<< HEAD
-	Circle_( T rad ) : _radius(rad)
-=======
 	explicit Circle_( T rad ) : _radius(rad)
->>>>>>> 2ec38657
 	{
 		HOMOG2D_CHECK_IS_NUMBER(T);
 		if( std::abs(rad) < Point2d_<FPT>::nullDistance() )
@@ -1971,15 +1959,12 @@
 		: Circle_( Point2d_<FPT>(x,y), rad )
 	{}
 
-<<<<<<< HEAD
-=======
 /// Copy-Constructor
 	template<typename FPT2>
 	Circle_( const Circle_<FPT2>& other )
 		: _radius(other._radius), _center(other._center)
 	{}
 
->>>>>>> 2ec38657
 	FPT&       radius()       { return _radius; }
 	const FPT& radius() const { return _radius; }
 
@@ -5676,34 +5661,6 @@
 	return false;
 }
 
-//------------------------------------------------------------------
-<<<<<<< HEAD
-/// Free function, draws any of the primitives
-template<
-	typename Prim,
-	typename std::enable_if<
-		priv::IsShape<Prim>::value,
-		Prim
-	>::type* = nullptr
->
-void draw( cv::Mat& mat, const Prim& prim, const CvDrawParams& dp=CvDrawParams() )
-{
-	prim.draw( mat, dp );
-}
-
-/// Free function, draws a set of points or lines
-/**
-Template type can be std::array<type> or std::vector<type>, with \c type being Point2d or \c Line2d
-*/
-template<
-	typename T,
-	typename std::enable_if<
-		priv::Is_Container<T>::value,
-		T
-	>::type* = nullptr
->
-void draw( cv::Mat& mat, const T& cont, const CvDrawParams& dp=CvDrawParams() )
-=======
 /// Draw FRect_
 template<typename FPT>
 template<typename T>
@@ -5761,7 +5718,6 @@
 template<typename T>
 void
 Polyline_<FPT>::draw( img::Image<T>& img, DrawParams dp ) const
->>>>>>> 2ec38657
 {
 	if( size() < 2 ) // nothing to draw
 		return;

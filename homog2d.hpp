/**************************************************************************

    This file is part of the C++ library "homog2d", dedicated to
    handle 2D lines and points, see https://github.com/skramm/homog2d

    Author & Copyright 2019 Sebastien Kramm

    Contact: firstname.lastname@univ-rouen.fr, or http://www.litislab.eu/

    Licence: LGPL v3

    This library is free software: you can redistribute it and/or modify
    it under the terms of the GNU Lesser General Public License as published by
    the Free Software Foundation, either version 3 of the License, or
    (at your option) any later version.

    This library is distributed in the hope that it will be useful,
    but WITHOUT ANY WARRANTY; without even the implied warranty of
    MERCHANTABILITY or FITNESS FOR A PARTICULAR PURPOSE.  See the
    GNU Lesser General Public License for more details.

	See included lgpl.txt and gpl.txt files.

**************************************************************************/

/**
\file homog2d.hpp
\brief single header file, implements some 2D homogeneous stuff.
See https://github.com/skramm/homog2d
*/

#ifndef HG_HOMOG2D_HPP
#define HG_HOMOG2D_HPP

#include <cmath>
#include <iostream>
#include <algorithm>
#include <set>
#include <vector>
#include <iomanip>
#include <cassert>
#include <sstream>
#include <type_traits>

#ifdef HOMOG2D_USE_OPENCV
	#include "opencv2/imgproc.hpp"
#endif


#define HOMOG2D_CHECK_ROW_COL \
	if( r > 2 ) \
		throw std::runtime_error( "Error: invalid row value: r=" + std::to_string(r) ); \
	if( c > 2 ) \
		throw std::runtime_error( "Error: invalid col value: r=" + std::to_string(r) )

namespace homog2d {

/// Holds the types needed for policy based design
namespace type {

struct IsLine   {};
struct IsPoint  {};
struct IsHomogr {};
struct IsMatrix {};

} // namespace detail end


namespace detail {

	/// Helper class for Root (Point/Line) type, used as a trick to allow partial specialization of member functions
	template<typename>
	struct RootHelper {};

#if 0
	/// Helper class for Matrix type
	template<typename T1>
	struct HelperMat {};

	template<>
	struct HelperMat<type::IsHomogr>
	{
		using M_OtherType = IsMatrix;
	};

	template<>
	struct HelperMat<type::IsMatrix>
	{
		using M_OtherType = IsHomogr;
	};
#endif

    template<typename>
    struct HelperPL;

    template<>
    struct HelperPL<type::IsPoint>
    {
        using OtherType = type::IsLine;
    };

    template<>
    struct HelperPL<type::IsLine>
    {
        using OtherType = type::IsPoint;
    };

	/// A trick used in static_assert, so it aborts only if function is instanciated
	template<typename T>
	struct AlwaysFalse {
		enum { value = false };
	};

} // namespace detail


// forward declaration
template<typename LP,typename FPT>
class Root;

// forward declaration
template<typename LP,typename FPT>
class Hmatrix_;


namespace detail {

// forward declaration of function
template<typename T1,typename T2,typename U,typename FPT1,typename FPT2>
void
product(
	Root<T1,FPT1>&          out,
	const Hmatrix_<U,FPT2>& h,
	const Root<T2,FPT1>&    in
);

} // namespace detail

//------------------------------------------------------------------
/// A 2D homography, defining a planar transformation
/**
To define an affine or rigid transformation, you can use:
- setRotation()
- setTranslation()
- setScale()

To add an affine or rigid transformation to the current one, you can use:
- addRotation()
- addTranslation()
- addScale()

To return to unit transformation, use init()

Implemented as a 3x3 matrix

Templated by Floating-Point Type (FPT) and by type M (IsMatrix or IsHomogr)
 */
template<typename M,typename FPT>
class Hmatrix_
{
	template<typename T1,typename T2>
	friend class Root;

	template<typename T1,typename T2,typename U,typename FPT1,typename FPT2>
	friend void detail::product( Root<T1,FPT1>&, const Hmatrix_<U,FPT2>&, const Root<T2,FPT1>& );

	public:
	/// Default constructor, initialize to unit transformation
	Hmatrix_()
	{
		init();
	}

	void init()
	{
		impl_mat_init0( detail::RootHelper<M>() );
	}

	template<typename T>
	Hmatrix_( T val )
	{
		static_assert( std::is_floating_point<T>::value, "Homography constructor, type must be floating point" );
		init();
		setRotation( val );
	}

	template<typename T>
	Hmatrix_( T tx, T ty )
	{
		static_assert( std::is_floating_point<T>::value, "Homography constructor, type must be floating point" );
		init();
		setTranslation( tx, ty );
	}

	private:
/// Implementation for matrices: Initialize to empty
	void impl_mat_init0( const detail::RootHelper<type::IsMatrix>& )
	{
		for( auto& li: _data )
			for( auto& elem: li )
				elem = 0.;
	}

/// Implementation for homographies: initialize to unit transformation
	void impl_mat_init0( const detail::RootHelper<type::IsHomogr>& )
	{
		impl_mat_init0( detail::RootHelper<type::IsMatrix>() ); // call other overload
/*		for( auto& li: _data )
			for( auto& elem: li )
				elem = 0.; */
		_data[0][0] = 1.;
		_data[1][1] = 1.;
		_data[2][2] = 1.;
		_isNormalized = true;
	}
	public:

/// Constructor, used to fill with another "vector of vector" matrix (or std::array)
/** \warning
- Input matrix \b must be 3 x 3, but type can be anything that can be copied to \c double
- no checking is done on validity of matrix as an homography.
Thus some assert can get triggered elsewhere.
*/
	template<typename T>
	Hmatrix_( const std::vector<std::vector<T>>& in )
	{
		if( in.size() != 3 )
			throw std::runtime_error( "Invalid line size for input: " + std::to_string(in.size()) );
		for( auto li: in )
			if( li.size() != 3 )
				throw std::runtime_error( "Invalid column size for input: " + std::to_string(li.size()) );

		p_fillWith( in );
	}
	template<typename T>
	Hmatrix_( const std::array<std::array<T,3>,3>& in )
	{
		p_fillWith( in );
	}

/// Setter \warning No normalization is done, as this can be done
/// several times to store values, we therefore must not normalize in between
	template<typename T>
	void setValue(
		size_t r, ///< row
		size_t c, ///< col
		T      v  ///< value
	)
	{
		#ifdef HOMOG2D_SAFE_MODE
			HOMOG2D_CHECK_ROW_COL;
		#endif
		_data[r][c] = v;
		_isNormalized = false;
	}
/// Getter
	FPT getValue( size_t r, size_t c ) const
	{
		#ifdef HOMOG2D_SAFE_MODE
			HOMOG2D_CHECK_ROW_COL;
		#endif
		return _data[r][c];
	}
/// Adds a translation \c tx,ty to the matrix
	template<typename T>
	Hmatrix_& addTranslation( T tx, T ty )
	{
		Hmatrix_ out;
		out.setTranslation( tx, ty );
		*this = out * *this;
//		normalize();
		return *this;
	}
/// Sets the matrix as a translation \c tx,ty
	template<typename T>
	Hmatrix_& setTranslation( T tx, T ty )
	{
		init();
		_data[0][2] = tx;
		_data[1][2] = ty;
		_isNormalized = true;
		return *this;
	}
/// Adds a rotation with an angle \c theta (radians) to the matrix
	template<typename T>
	Hmatrix_& addRotation( T theta )
	{
		Hmatrix_ out;
		out.setRotation( theta );
		*this = out * *this;
//		normalize();
		return *this;
	}
/// Sets the matrix as a rotation with an angle \c theta (radians)
	template<typename T>
	Hmatrix_& setRotation( T theta )
	{
		init();
		_data[0][0] = _data[1][1] = std::cos(theta);
		_data[1][0] = std::sin(theta);
		_data[0][1] = -_data[1][0];
		_isNormalized = true;
		return *this;
	}
/// Adds the same scale factor to the matrix
	template<typename T>
	Hmatrix_& addScale( T k )
	{
		return this->addScale( k, k );
	}
/// Adds a scale factor to the matrix
	template<typename T>
	Hmatrix_& addScale( T kx, T ky )
	{
		Hmatrix_ out;
		out.setScale( kx, ky );
		*this = out * *this;
//		normalize();
		return *this;
	}
/// Sets the matrix as a scaling transformation (same on two axis)
	template<typename T>
	Hmatrix_& setScale( T k )
	{
		return setScale( k, k );
	}
/// Sets the matrix as a scaling transformation
	template<typename T>
	Hmatrix_& setScale( T kx, T ky )
	{
		init();
		_data[0][0] = kx;
		_data[1][1] = ky;
		_isNormalized = true;
		return *this;
	}

	template<typename T>
	void
	applyTo( T& ) const;

#ifdef HOMOG2D_USE_OPENCV
	void getFrom( const cv::Mat& ) const;
	void copyTo( cv::Mat&, int type=CV_64F ) const;
#endif

/// Normalisation
	void normalize() const
	{
		auto eps = std::numeric_limits<FPT>::epsilon();

		if( std::fabs(_data[2][2]) > eps ) // if [2][2] is null, then we use [2][1]
			p_divideBy( 2, 2 );
		else
		{
			if( std::fabs(_data[2][1]) > eps )
				p_divideBy( 2, 1 );
			else
				p_divideBy( 2, 0 );
		}
		if( std::signbit(_data[2][2]) )
			for( auto& li: _data )
				for( auto& e: li )
					e = -e;
		_isNormalized = true;
	}

/// Transpose matrix
	Hmatrix_& transpose()
	{
		Hmatrix_ out;
		for( int i=0; i<3; i++ )
			for( int j=0; j<3; j++ )
				out._data[i][j] = _data[j][i];
		*this = out;
		return *this;
	}

/// Inverse matrix
	Hmatrix_& inverse()
	{
		Hmatrix_ adjugate = p_adjugate();
		double det = p_det();

		if( std::abs(det) <= std::numeric_limits<double>::epsilon() )
			throw std::runtime_error( "matrix is not invertible" );

		*this = adjugate / det;

		normalize();
		return *this;
	}

/// Divide all elements by scalar
	template<typename T>
	Hmatrix_& operator / (T v)
	{
		if( std::abs(v) <= std::numeric_limits<double>::epsilon() )
			throw std::runtime_error( "unable to divide by " + std::to_string(v) );
#if 0
		for( int i=0; i<3; i++ )
			for( int j=0; j<3; j++ )
				_data[i][j] /= v;
		return *this;
#else
		return *this * (1.0/v);
#endif
	}
/// Multiply all elements by scalar
/**
Can't be templated by arg type because it would conflict with operator * for Homogr and line/point
*/
	Hmatrix_& operator * (FPT v)
	{
		for( int i=0; i<3; i++ )
			for( int j=0; j<3; j++ )
				_data[i][j] *= v;
		return *this;
	}

/// Matrix multiplication
	friend Hmatrix_ operator * ( const Hmatrix_& h1, const Hmatrix_& h2 )
	{
		Hmatrix_ out;
		out.p_zero();
		for( int i=0; i<3; i++ )
			for( int j=0; j<3; j++ )
				for( int k=0; k<3; k++ )
					out._data[i][j] += h1._data[i][k] * h2._data[k][j];
		return out;
	}

/// Comparison operator. Does normalization if required
	bool operator == ( const Hmatrix_& h ) const
	{
		if( !_isNormalized )
			normalize();
		if( !h._isNormalized )
			h.normalize();

		auto eps = std::numeric_limits<double>::epsilon();
		for( int i=0; i<3; i++ )
			for( int j=0; j<3; j++ )
				if( std::fabs( _data[i][j] - h._data[i][j] ) >= eps )
					return false;
		return true;
	}
/// Comparison operator. Does normalization if required
	bool operator != ( const Hmatrix_& h ) const
	{
		return !(*this == h);
	}

//////////////////////////
//   PRIVATE FUNCTIONS  //
//////////////////////////
	private:
	void p_zero()
	{
		for( auto& li: _data )
			for( auto& e: li )
				e = 0.;
	}
	template<typename T>
	void p_fillWith( const T& in )
	{
		for( auto i=0; i<3; i++ )
			for( auto j=0; j<3; j++ )
				_data[i][j] = in[i][j];
		normalize();
	}
	void p_divideBy( size_t r, size_t c ) const
	{
		assert( std::fabs( _data[r][c] ) > std::numeric_limits<double>::epsilon() );
		for( auto& li: _data )
			for( auto& e: li )
				e /= _data[r][c];
	}
/// Return determinant of matrix
/**
See https://en.wikipedia.org/wiki/Determinant
*/
	double p_det()
	{
		double det = _data[0][0] * p_det2x2( {1,1, 1,2, 2,1, 2,2} );
		det       -= _data[0][1] * p_det2x2( {1,0, 1,2, 2,0, 2,2} );
		det       += _data[0][2] * p_det2x2( {1,0, 1,1, 2,0, 2,1} );
		return det;
	}
	double p_det2x2( std::vector<int> v )
	{
		auto det = _data[v[0]][v[1]] * _data[v[6]][v[7]];
		det -= _data[v[2]][v[3]] * _data[v[4]][v[5]];
		return det;
	}
/// Computes adjugate matrix, see https://en.wikipedia.org/wiki/Adjugate_matrix#3_%C3%97_3_generic_matrix
	Hmatrix_ p_adjugate()
	{
		Hmatrix_ out;

		out.setValue( 0, 0,  p_det2x2( {1,1, 1,2, 2,1, 2,2} ) );
		out.setValue( 0, 1, -p_det2x2( {0,1, 0,2, 2,1, 2,2} ) );
		out.setValue( 0, 2,  p_det2x2( {0,1, 0,2, 1,1, 1,2} ) );

		out.setValue( 1, 0, -p_det2x2( {1,0, 1,2, 2,0, 2,2} ) );
		out.setValue( 1, 1,  p_det2x2( {0,0, 0,2, 2,0, 2,2} ) );
		out.setValue( 1, 2, -p_det2x2( {0,0, 0,2, 1,0, 1,2} ) );

		out.setValue( 2, 0,  p_det2x2( {1,0, 1,1, 2,0, 2,1} ) );
		out.setValue( 2, 1, -p_det2x2( {0,0, 0,1, 2,0, 2,1} ) );
		out.setValue( 2, 2,  p_det2x2( {0,0, 0,1, 1,0, 1,1} ) );

		return out;
	}

//////////////////////////
//      DATA SECTION    //
//////////////////////////
	private:
	mutable std::array<std::array<FPT,3>,3> _data;
	mutable bool _isNormalized = false;

	friend std::ostream& operator << ( std::ostream& f, const Hmatrix_& h )
	{
		for( const auto& li: h._data )
		{
			f << "| ";
			for( const auto& e: li )
				f << std::setw(6) << e << ' ';
			f << " |\n";
		}
		return f;
	}
};

#ifdef HOMOG2D_USE_OPENCV
//------------------------------------------------------------------
/// Point drawing style
enum PointStyle
{
	PS_PLUS,   ///< "+" symbol
	PS_TIMES,  ///< "times" symbol
	PS_STAR,   ///< "*" symbol
	PS_DIAM    ///< diamond
};

//------------------------------------------------------------------
/// Draw parameters for Opencv binding, see Root::drawCvMat()
struct CvDrawParams
{
/// Inner struct, holds the values. Needed so we can assign a default value as static member
	struct Dp_values
	{
		cv::Scalar _color         = cv::Scalar(128,128,128);
		int        _lineThickness = 1;
		int        _lineType      = cv::LINE_AA; // or cv::LINE_8
		int        _ptDelta       = 8; // pixels, used for drawing points
		PointStyle _ptStyle       = PS_PLUS;
	};
	Dp_values _dpValues;

	private:
	static Dp_values& p_getDefault()
	{
		static Dp_values s_defValue;
		return s_defValue;
	}

	public:
	CvDrawParams()
	{
		_dpValues = p_getDefault();
	}
	void setDefault()
	{
		p_getDefault() = this->_dpValues;
	}
	static void resetDefault()
	{
		p_getDefault() = Dp_values();
	}
	CvDrawParams& setPointStyle( PointStyle ps )
	{
		_dpValues._ptStyle = ps;
		return *this;
	}
	CvDrawParams& setPointSize( int ps )
	{
		assert( ps>1 );
		_dpValues._ptDelta = ps;
		return *this;
	}
	CvDrawParams& setThickness( int t )
	{
		assert( t>0 );
		_dpValues._lineThickness = t;
		return *this;
	}
	CvDrawParams& setColor( uint8_t r, uint8_t g, uint8_t b )
	{
		_dpValues._color = cv::Scalar(b,g,r);
		return *this;
	}
};
#endif // HOMOG2D_USE_OPENCV
//------------------------------------------------------------------

/// Used in Line2d::getValue() and getOrthogonalLine()
enum En_GivenCoord { GC_X, GC_Y };

/// Used in Line2d::addOffset
enum En_OffsetDir{ OD_Vert, OD_Horiz };

// forward declaration of template instanciation
namespace detail {

template<typename T1,typename T2,typename T3>
Root<T1,T3> crossProduct( const Root<T2,T3>&, const Root<T2,T3>& );

}

//------------------------------------------------------------------
/// Base class, will be instanciated as a Point2d or a Line2d
/**
Parameters:
- LP: Line or Point
- FPT: Floating Point Type
*/
template<typename LP,typename FPT>
class Root
{
	template<typename U,typename V>
	friend class Hmatrix_;

//	template<typename T,typename U,typename V,typename W>
//	friend Root<T,V>
//	operator * ( const Hmatrix_<W,U>&, const Root<T,V>& );

	template<typename T>
	friend Root<type::IsPoint,T>
	operator * ( const Root<type::IsLine,T>&, const Root<type::IsLine,T>& );

	template<typename T>
	friend Root<type::IsLine,T>
	operator * ( const Root<type::IsPoint,T>&, const Root<type::IsPoint,T>& );

	template<typename T1,typename T2,typename T3>
	friend Root<T1,T3>
	detail::crossProduct( const Root<T2,T3>&, const Root<T2,T3>& );

	template<typename U,typename V>
	friend std::ostream&
	operator << ( std::ostream& f, const Root<U,V>& r );

	template<typename T1,typename T2,typename U,typename FPT1,typename FPT2>
	friend void detail::product( Root<T1,FPT1>&, const Hmatrix_<U,FPT2>&, const Root<T2,FPT1>& );

	private:
		Root( double a, double b, double c )
		{
			_v[0] = a;
			_v[1] = b;
			_v[2] = c;
		}

	public:

		Root( const Root<type::IsLine,FPT>& v1, const Root<type::IsLine,FPT>& v2 )
		{
			*this = detail::crossProduct<type::IsPoint>( v1, v2 );
		}

		Root( const Root<type::IsPoint,FPT>& v1, const Root<type::IsPoint,FPT>& v2 )
		{
			*this = detail::crossProduct<type::IsLine>( v1, v2 );
			p_normalizeLine();
		}

		/// Constructor with single arg of type "Line"
		/**
		This will call one of the two overloads of \c impl_init_1_Line(), depending on type of object
		*/
		/// Build a line passing through (0,0) and \c pt
		Root( const Root<type::IsLine,FPT>& li )
		{
			impl_init_1_Line( li, detail::RootHelper<LP>() );
		}

		/// Constructor with single arg of type "Point"
		/**
		This will call one of the two overloads of \c impl_init_1_Point(), depending on type of object
		*/
		Root( const Root<type::IsPoint,FPT>& pt )
		{
			impl_init_1_Point( pt, detail::RootHelper<LP>() );
		}

	private:
		/// Arg is a point, object is a point => copy constructor
		void impl_init_1_Point( const Root<type::IsPoint,FPT>& pt, const detail::RootHelper<type::IsPoint>&  )
		{
			*this = pt;
		}
		/// Arg is a point, object is a line:we build the line passing though (0,0) ant the given point
		void impl_init_1_Point( const Root<type::IsPoint,FPT>& pt, const detail::RootHelper<type::IsLine>&  )
		{
			*this = detail::crossProduct<type::IsLine>( pt, Root<type::IsPoint,FPT>() );
			p_normalizeLine();
		}

		/// Arg is a line, object is a point: ILLEGAL INSTANCIATION
		void impl_init_1_Line( const Root<type::IsLine,FPT>& li, const detail::RootHelper<type::IsPoint>&  )
		{
			static_assert( detail::AlwaysFalse<LP>::value, "Invalid: you cannot build a point from a line" );
		}
		/// Arg is a line, object is a line => copy constructor
		void impl_init_1_Line( const Root<type::IsLine,FPT>& li, const detail::RootHelper<type::IsLine>&  )
		{
	//		std::cout << __FUNCTION__ << "(): ll\n";
			*this = li;
		}

	public:
		template<typename T>
		Root( const T& v1, const T& v2 )
		{
			impl_init_2( v1, v2, detail::RootHelper<LP>() );
		}

		Root()
		{
			impl_init( detail::RootHelper<LP>() );
		}

		FPT
		getCoord( En_GivenCoord gc, FPT other ) const
		{
			return impl_getCoord( gc, other, detail::RootHelper<LP>() );
		}

		Root<type::IsPoint,FPT>
		getPoint( En_GivenCoord gc, FPT other ) const
		{
			return impl_getPoint( gc, other, detail::RootHelper<LP>() );
		}

		/// Returns a pair of points that are lying on line ad distance \c dist from a point defined by one of its coordinates.
		std::pair<Root<type::IsPoint,FPT>,Root<type::IsPoint,FPT>>
		getPoints( En_GivenCoord gc, FPT coord, FPT dist ) const
		{
			return impl_getPoints( gc, coord, dist, detail::RootHelper<LP>() );
		}

		/// Returns an orthogonal line to the one it is called on, at a point defined by one of its coordinates.
		Root<type::IsLine,FPT>
		getOrthogonalLine( En_GivenCoord gc, FPT other ) const
		{
			return impl_getOrthogonalLine( gc, other, detail::RootHelper<LP>() );
		}

		/// Returns an parallel line to the one it is called on, with \c pt lying on it.
		Root<type::IsLine,FPT>
		getParallelLine( const Root<type::IsPoint,FPT>& pt ) const
		{
			return impl_getParallelLine( pt, detail::RootHelper<LP>() );
		}

		template<typename T>
		void
		addOffset( En_OffsetDir dir, T v )
		{
			impl_addOffset( dir, v, detail::RootHelper<LP>() );
		}

		FPT getX() const         { return impl_getX( detail::RootHelper<LP>() ); }
		FPT getY() const         { return impl_getY( detail::RootHelper<LP>() ); }
		void set( FPT x, FPT y ) { impl_set( x, y,   detail::RootHelper<LP>() ); }

		FPT distTo( const Root<type::IsPoint,FPT>& pt ) const
		{
			return impl_distToPoint( pt, detail::RootHelper<LP>() );
		}
		FPT distTo( const Root<type::IsLine,FPT>& li ) const
		{
			return impl_distToLine( li, detail::RootHelper<LP>() );
		}
		bool isParallelTo( const Root<type::IsLine,FPT>& li ) const
		{
			return impl_isParallelTo( li, detail::RootHelper<LP>() );
		}
		FPT getAngle( const Root<type::IsLine,FPT>& li ) const
		{
			return impl_getAngle( li, detail::RootHelper<LP>() );
		}
// TODO: how can I implement this build failure with a static assert ?
/*		FPT getAngle( const Root<type::IsPoint,FPT>& ) const
		{
			static_assert( std::false_type::value, "cannot get angle of a point" );
		}*/

	private:
		FPT impl_getX( const detail::RootHelper<type::IsPoint>& /* dummy */ ) const
		{
			return _v[0]/_v[2];
		}
		FPT impl_getY( const detail::RootHelper<type::IsPoint>& /* dummy */ ) const
		{
			return _v[1]/_v[2];
		}
		void impl_set( FPT x, FPT y, const detail::RootHelper<type::IsPoint>& /* dummy */ )
		{
			_v[0] = x;
			_v[1] = y;
			_v[2] = 1.;
		}

		template<typename T>
		void
		impl_addOffset( En_OffsetDir dir, T v, const detail::RootHelper<type::IsLine>& );

		FPT impl_distToPoint( const Root<type::IsPoint,FPT>&, const detail::RootHelper<type::IsPoint>& ) const;
		FPT impl_distToPoint( const Root<type::IsPoint,FPT>&, const detail::RootHelper<type::IsLine>&  ) const;
		FPT impl_distToLine(  const Root<type::IsLine,FPT>&,  const detail::RootHelper<type::IsPoint>& ) const;
		FPT impl_distToLine(  const Root<type::IsLine,FPT>&,  const detail::RootHelper<type::IsLine>&  ) const;

		FPT  impl_getAngle(     const Root<LP,FPT>&, const detail::RootHelper<type::IsLine>& ) const;
		bool impl_isParallelTo( const Root<LP,FPT>&, const detail::RootHelper<type::IsLine>& ) const;

		FPT impl_getCoord( En_GivenCoord gc, FPT other, const detail::RootHelper<type::IsLine>& ) const;
		Root<type::IsPoint,FPT> impl_getPoint( En_GivenCoord gc, FPT other, const detail::RootHelper<type::IsLine>& ) const;

		std::pair<Root<type::IsPoint,FPT>,Root<type::IsPoint,FPT>> impl_getPoints( En_GivenCoord gc, FPT coord, FPT dist, const detail::RootHelper<type::IsLine>& ) const;
		std::pair<Root<type::IsPoint,FPT>,Root<type::IsPoint,FPT>> impl_getPoints( En_GivenCoord gc, FPT coord, FPT dist, const detail::RootHelper<type::IsPoint>& ) const;

		void impl_op_stream( std::ostream&, const Root<type::IsPoint,FPT>& ) const;
		void impl_op_stream( std::ostream&, const Root<type::IsLine,FPT>& ) const;

	public:
/// Sub-type, holds result of rectangle intersection, see intersectsRectangle().
/// Only defined for Point2d
/// \todo change name (as this will be used also for line-circle intersection)
	struct Intersect
	{
		template<typename U,typename V>
		friend class Root;

		public:
			bool operator()() const
			{
				return _doesIntersect;
			}
			Intersect()
			{}
			Intersect( const Root<type::IsPoint,FPT>& p1, const Root<type::IsPoint,FPT>& p2 ) : ptA(p1), ptB(p2)
			{
				_doesIntersect = true;
			}
			std::pair<Root<type::IsPoint,FPT>,Root<type::IsPoint,FPT>>
			get() const
			{
				return std::make_pair( ptA, ptB );
			}
		private:
			Root<type::IsPoint,FPT> ptA;
			Root<type::IsPoint,FPT> ptB;
			bool _doesIntersect = false;
	};

	Intersect intersectsRectangle( const Root<type::IsPoint,FPT>& pt1, const Root<type::IsPoint,FPT>& pt2 ) const;
	Intersect intersectsCircle( const Root<type::IsPoint,FPT>& pt0, FPT radius ) const;

	bool isInsideRectangle( const Root<type::IsPoint,FPT>& pt1, const Root<type::IsPoint,FPT>& pt2 ) const
	{
		return impl_isInsideRectangle( pt1, pt2, detail::RootHelper<LP>() );
	}

//////////////////////////
//       OPERATORS      //
//////////////////////////
	bool operator == ( const Root<LP,FPT>& other ) const
	{
		return impl_op_equal( other, detail::RootHelper<LP>() );
	}
	bool operator != ( const Root<LP,FPT>& other ) const
	{
		return !(*this == other);
	}

// optional stuff
#ifdef HOMOG2D_USE_OPENCV
	bool drawCvMat( cv::Mat& mat, CvDrawParams dp=CvDrawParams() )
	{
		return impl_drawCvMat( mat, dp, detail::RootHelper<LP>() );
	}
	cv::Point2d getCvPtd() const { return impl_getCvPtd( detail::RootHelper<LP>() ); }
	cv::Point2f getCvPtf() const { return impl_getCvPtf( detail::RootHelper<LP>() ); }
#endif

	static double& nullAngleValue() { return _zeroAngleValue; }

//////////////////////////
//      DATA SECTION    //
//////////////////////////

	private:
		FPT _v[3]; ///< data, uses the template parameter FPT (for "Floating Point Type")

		static double _zeroAngleValue; /// Used in isParallel();

//////////////////////////
//   PRIVATE FUNCTIONS  //
//////////////////////////
	private:
		void p_normalizeLine() const { impl_normalizeLine( detail::RootHelper<LP>() ); }

		Root<LP,FPT>::Intersect
		impl_intersectsRectangle( const Root<type::IsPoint,FPT>& p0, const Root<type::IsPoint,FPT>& p1, const detail::RootHelper<type::IsLine>& ) const;
		Root<LP,FPT>::Intersect
		impl_intersectsRectangle( const Root<type::IsPoint,FPT>& p0, const Root<type::IsPoint,FPT>& p1, const detail::RootHelper<type::IsPoint>& ) const;

		Root<LP,FPT>::Intersect
		impl_intersectsCircle( const Root<type::IsPoint,FPT>& pt, FPT radius, const detail::RootHelper<type::IsLine>& ) const;

		bool impl_isInsideRectangle( const Root<type::IsPoint,FPT>&, const Root<type::IsPoint,FPT>&, const detail::RootHelper<type::IsPoint>& ) const;
		void impl_normalizeLine( const detail::RootHelper<type::IsLine>& ) const;

		Root<type::IsLine,FPT> impl_getOrthogonalLine( En_GivenCoord gc, FPT val, const detail::RootHelper<type::IsLine>& ) const;
		Root<type::IsLine,FPT> impl_getOrthogonalLine( En_GivenCoord gc, FPT val, const detail::RootHelper<type::IsPoint>& ) const;
		Root<type::IsLine,FPT> impl_getParallelLine( const Root<type::IsPoint,FPT>&,    const detail::RootHelper<type::IsLine>& ) const;
		Root<type::IsLine,FPT> impl_getParallelLine( const Root<type::IsPoint,FPT>&,    const detail::RootHelper<type::IsPoint>& ) const;

		bool impl_op_equal( const Root<LP,FPT>&, const detail::RootHelper<type::IsLine>& ) const;
		bool impl_op_equal( const Root<LP,FPT>&, const detail::RootHelper<type::IsPoint>& ) const;

		Root<type::IsPoint,FPT> impl_op_product( const Root<type::IsLine,FPT>& , const Root<type::IsLine,FPT>& , const detail::RootHelper<type::IsPoint>& ) const;
		Root<type::IsLine,FPT>  impl_op_product( const Root<type::IsPoint,FPT>&, const Root<type::IsPoint,FPT>&, const detail::RootHelper<type::IsLine>&  ) const;

#ifdef HOMOG2D_USE_OPENCV
		cv::Point2f impl_getCvPtf( const detail::RootHelper<type::IsPoint>& ) const;
		cv::Point2d impl_getCvPtd( const detail::RootHelper<type::IsPoint>& ) const;
		bool impl_drawCvMat( cv::Mat&, const CvDrawParams&, const detail::RootHelper<type::IsPoint>& );
		bool impl_drawCvMat( cv::Mat&, const CvDrawParams&, const detail::RootHelper<type::IsLine>& );
#endif

		/// Called by default constructor, overload for lines
		void impl_init( const detail::RootHelper<type::IsLine>& )
		{
			_v[0] = 1.;
			_v[1] = 0.;
			_v[2] = 0.;
		}
		/// Called by default constructor, overload for points
		void impl_init( const detail::RootHelper<type::IsPoint>& )
		{
			_v[0] = 0.;
			_v[1] = 0.;
			_v[2] = 1.;
		}
		template<typename T>
		void impl_init_2( const T& v1, const T& v2, const detail::RootHelper<type::IsPoint>& );
		template<typename T>
		void impl_init_2( const T& v1, const T& v2, const detail::RootHelper<type::IsLine>& );
};


<<<<<<< HEAD
//------------------------------------------------------------------
template<typename FPT>
class Segment
{
	private:
		Root<type::IsPoint,FPT> _ptS1, _ptS2;

/// sub type,
	struct SIntersect
	{
//		template<typename U,typename V>		friend class Root;

		public:
			bool operator()() const
			{
				return _doesIntersect;
			}
			SIntersect()
			{}
			SIntersect( const Root<type::IsPoint,FPT>& pti ) : _ptIntersect(pti)
			{
				_doesIntersect = true;
			}
/*			std::pair<Root<type::IsPoint,FPT>,Root<type::IsPoint,FPT>>
			get() const
			{
				return std::make_pair( ptA, ptB );
			}*/
		private:
			Root<type::IsPoint,FPT> _ptIntersect;
			bool _doesIntersect = false;
	};

	public:
		Segment() = delete;
		Segment( Root<type::IsPoint,FPT> p1, Root<type::IsPoint,FPT> p2 ):
			_ptS1(p1), _ptS2(p2)
		{}

/// Get length
		FPT length() const
		{
			return _ptS1.distTo( _ptS2 );
		}
/// Returns the points
		std::pair<Root<type::IsPoint,FPT>,Root<type::IsPoint,FPT>>
		get() const
		{
			if( _ptS1.getX() < _ptS2.getX() )
				return std::make_pair( _ptS1, _ptS2 );
			else
				return std::make_pair( _ptS2, _ptS1 );
		}
/// Returns suporting line
		Root<type::IsLine,FPT> getLine() const
		{
			return _ptS1 * _ptS2;
		}
		SIntersect intersects( const Segment<FPT>& ) const;
};

template<typename FPT>
typename Segment<FPT>::SIntersect
Segment<FPT>::intersects( const Segment<FPT>& ) const
{
	typename Segment<FPT>::SIntersect out;
	return out;
}
=======
/// Used in isParallel()
template<typename LP,typename FPT>
double Root<LP,FPT>::_zeroAngleValue = 0.001; // 1 thousand of a radian (tan = 0.001 too)
>>>>>>> 86ac57a6

//------------------------------------------------------------------
/// This namespace holds some private stuff
namespace detail {

/// Private free function, get top-left and bottom-right points from two arbitrary points
template<typename FPT>
std::pair<Root<type::IsPoint,FPT>,Root<type::IsPoint,FPT>>
getCorrectPoints( const Root<type::IsPoint,FPT>& p0, const Root<type::IsPoint,FPT>& p1 )
{
	if( p0.getX() == p1.getX() || p0.getY() == p1.getY() )
		throw std::runtime_error( "error: a coordinate of the 2 points are identical, does not define a rectangle" );

	Root<type::IsPoint,FPT> p00( std::min(p0.getX(), p1.getX()), std::min(p0.getY(), p1.getY()) );
	Root<type::IsPoint,FPT> p11( std::max(p0.getX(), p1.getX()), std::max(p0.getY(), p1.getY()) );
	return std::make_pair( p00, p11 );
}

//------------------------------------------------------------------
/// Private free function, returns true if point \c pt is inside the rectangle defined by (\c p00 , \c p11)
template<typename FPT>
bool
ptIsInside( const Root<type::IsPoint,FPT>& pt, const Root<type::IsPoint,FPT>& p00, const Root<type::IsPoint,FPT>& p11 )
{
	if( pt.getX() >= p00.getX() && pt.getX() <= p11.getX() )
		if( pt.getY() >= p00.getY() && pt.getY() <= p11.getY() )
			return true;
	return false;
}

/// Private free function, swap the points so that \c ptA.x <= \c ptB.x, and if equal, sorts on y
template<typename FPT>
void
fix_order( Root<type::IsPoint,FPT>& ptA, Root<type::IsPoint,FPT>& ptB )
{
	if( ptA.getX() > ptB.getX() )
		std::swap( ptA, ptB );
	else
		if( ptA.getX() == ptB.getX() )
			if( ptA.getY() > ptB.getY() )
				std::swap( ptA, ptB );
}

} // namespace detail end

//------------------------------------------------------------------
/// overload for points
/// \todo now member function so we can use the object itself, but need to keep the second parameter so the compiler can select the correct overload
template<typename LP,typename FPT>
void
Root<LP,FPT>::impl_op_stream( std::ostream& f, const Root<type::IsPoint,FPT>& r ) const
{
	f << '[' << r.getX() << ',' << r.getY() << "] ";
}

/// overload for lines
template<typename LP,typename FPT>
void
Root<LP,FPT>::impl_op_stream( std::ostream& f, const Root<type::IsLine,FPT>& r ) const
{
	f << '[' << r._v[0] << ',' << r._v[1] << ',' << r._v[2] << "] ";
}

/// Stream operator, free function, call member function pseudo operator impl_op_stream()
template<typename LP,typename FPT>
std::ostream&
operator << ( std::ostream& f, const Root<LP,FPT>& r )
{
	r.impl_op_stream( f, r );
	return f;
}

//------------------------------------------------------------------
/// Normalize to unit length, and make sure \c a is always >0
template<typename LP,typename FPT>
void
Root<LP,FPT>::impl_normalizeLine( const detail::RootHelper<type::IsLine>& ) const
{
	auto sq = std::hypot( _v[0], _v[1] );
	if( sq <= std::numeric_limits<double>::epsilon() )
		throw std::runtime_error( "unable to normalize line, sq=" + std::to_string(sq) );

	for( int i=0; i<3; i++ )
		const_cast<Root<LP,FPT>*>(this)->_v[i] /= sq; // needed to remove constness

	if( std::signbit(_v[0]) ) // a always >0
		for( int i=0; i<3; i++ )
			const_cast<Root<LP,FPT>*>(this)->_v[i] = -_v[i];

	if( _v[0] == 0. ) // then, change sign so that b>0
		if( std::signbit(_v[1]) )
		{
			const_cast<Root<LP,FPT>*>(this)->_v[1] = - _v[1];
			const_cast<Root<LP,FPT>*>(this)->_v[2] = - _v[2];
		}
}

//------------------------------------------------------------------
template<typename LP,typename FPT>
FPT
Root<LP,FPT>::impl_getCoord( En_GivenCoord gc, FPT other, const detail::RootHelper<type::IsLine>& ) const
{
	if( gc == GC_X )
		return ( -_v[0] * other - _v[2] ) / _v[1];
	else
		return ( -_v[1] * other - _v[2] ) / _v[0];
}

template<typename LP,typename FPT>
Root<type::IsPoint,FPT>
Root<LP,FPT>::impl_getPoint( En_GivenCoord gc, FPT other, const detail::RootHelper<type::IsLine>& dummy ) const
{
	auto coord = impl_getCoord( gc, other, dummy );
	if( gc == GC_X )
		return Root<type::IsPoint,FPT>( other, coord );
	return Root<type::IsPoint,FPT>( coord, other );
}

//------------------------------------------------------------------
/// ILLEGAL INSTANCIATION
template<typename LP,typename FPT>
std::pair<Root<type::IsPoint,FPT>,Root<type::IsPoint,FPT>>
Root<LP,FPT>::impl_getPoints( En_GivenCoord, FPT, FPT, const detail::RootHelper<type::IsPoint>& ) const
{
	static_assert( detail::AlwaysFalse<LP>::value, "Invalid: you cannot call getPoints() on a point" );
}

//------------------------------------------------------------------
/// Returns pair of points on line at distance \c dist from point on line at coord \c coord. Implementation for lines
template<typename LP,typename FPT>
std::pair<Root<type::IsPoint,FPT>,Root<type::IsPoint,FPT>>
Root<LP,FPT>::impl_getPoints( En_GivenCoord gc, FPT coord, FPT dist, const detail::RootHelper<type::IsLine>& ) const
{
	auto pt = impl_getPoint( gc, coord, detail::RootHelper<type::IsLine>() );
	auto coeff = dist / std::sqrt( _v[0] * _v[0] + _v[1] * _v[1] );

	Root<type::IsPoint,FPT> pt1(
        pt.getX() -  _v[1] * coeff,
        pt.getY() +  _v[0] * coeff
	);
	Root<type::IsPoint,FPT> pt2(
        pt.getX() +  _v[1] * coeff,
        pt.getY() -  _v[0] * coeff
	);
	detail::fix_order( pt1, pt2 );
	return std::make_pair( pt1, pt2 );
}

//------------------------------------------------------------------
/// Illegal instanciation
template<typename LP,typename FPT>
Root<type::IsLine,FPT>
Root<LP,FPT>::impl_getOrthogonalLine( En_GivenCoord, FPT, const detail::RootHelper<type::IsPoint>& ) const
{
	static_assert( detail::AlwaysFalse<LP>::value, "Invalid: you cannot call getOrthogonalLine() on a point" );
}

/// Returns an orthogonal line, implementation of getOrthogonalLine().
template<typename LP,typename FPT>
Root<type::IsLine,FPT>
Root<LP,FPT>::impl_getOrthogonalLine( En_GivenCoord gc, FPT val, const detail::RootHelper<type::IsLine>& ) const
{
	auto other_val = impl_getCoord( gc, val, detail::RootHelper<type::IsLine>() );

	Root<type::IsPoint,FPT> pt( other_val, val ) ;
	if( gc == GC_X )
		pt.set( val, other_val );

	Root<type::IsLine,FPT> out;
	out._v[0] = -_v[1];
	out._v[1] =  _v[0];
	out._v[2] = _v[1] * pt.getX() - _v[0] * pt.getY();
	out.p_normalizeLine();
	return out;
}

//------------------------------------------------------------------
/// Illegal instanciation
template<typename LP,typename FPT>
Root<type::IsLine,FPT>
Root<LP,FPT>::impl_getParallelLine( const Root<type::IsPoint,FPT>&, const detail::RootHelper<type::IsPoint>& ) const
{
	static_assert( detail::AlwaysFalse<LP>::value, "Invalid: you cannot call getParallelLine() on a point" );
}

/// Returns an parallel line, implementation of getParallelLine().
template<typename LP,typename FPT>
Root<type::IsLine,FPT>
Root<LP,FPT>::impl_getParallelLine( const Root<type::IsPoint,FPT>& pt, const detail::RootHelper<type::IsLine>& ) const
{
	Root<type::IsLine,FPT> out = *this;
	out._v[2] = -_v[0] * pt.getX() - _v[1] * pt.getY();
	out.p_normalizeLine();
	return out;
}

//------------------------------------------------------------------
/// Comparison operator, used for lines
template<typename LP,typename FPT>
bool
Root<LP,FPT>::impl_op_equal( const Root<LP,FPT>& other, const detail::RootHelper<type::IsLine>& ) const
{
	auto eps = std::numeric_limits<double>::epsilon();
	for( int i=0; i<3; i++ )
		if( std::fabs( _v[i] - other._v[i] ) > eps )
			return false;
	return true;
}
/// Comparison operator, used for points
template<typename LP,typename FPT>
bool
Root<LP,FPT>::impl_op_equal( const Root<LP,FPT>& other, const detail::RootHelper<type::IsPoint>& ) const
{
	auto eps = std::numeric_limits<double>::epsilon();
	if( std::fabs( getX() - other.getX() ) > eps )
		return false;
	if( std::fabs( getY() - other.getY() ) > eps )
		return false;
	return true;
}

//------------------------------------------------------------------
/// Inner implementation details
namespace detail
{
	/// Cross product, see https://en.wikipedia.org/wiki/Cross_product#Coordinate_notation
	template<typename Out, typename In,typename FPT>
	Root<Out,FPT> crossProduct( const Root<In,FPT>& r1, const Root<In,FPT>& r2 )
	{
		Root<Out,FPT> res;
		res._v[0] = r1._v[1] * r2._v[2] - r1._v[2] * r2._v[1];
		res._v[1] = r1._v[2] * r2._v[0] - r1._v[0] * r2._v[2];
		res._v[2] = r1._v[0] * r2._v[1] - r1._v[1] * r2._v[0];
//		for ( int i=0; i<3; i++)
//			std::cout << "v[" << i << "]=" << res._v[i] << " ";
//		std::cout  << '\n';
		return res;
	}
}

/// free function template, product of two lines
template<typename FPT>
Root<type::IsPoint,FPT>
operator * ( const Root<type::IsLine,FPT>& lhs, const Root<type::IsLine,FPT>& rhs )
{
	auto pt = detail::crossProduct<type::IsPoint,type::IsLine,FPT>(lhs, rhs);
	auto eps = std::numeric_limits<double>::epsilon();
	if( std::fabs(pt._v[2]) <= eps )
	{
		std::ostringstream lh,lr;
		lh << lhs;
		lr << rhs;
		throw std::runtime_error( "unable to compute point from two lines: lhs=" + lh.str() + "rhs=" + lr.str() );
	}
	return pt;
}

/// free function template, product of two points
template<typename FPT>
Root<type::IsLine,FPT>
operator * ( const Root<type::IsPoint,FPT>& lhs, const Root<type::IsPoint,FPT>& rhs )
{
	Root<type::IsLine, FPT> line = detail::crossProduct<type::IsLine,type::IsPoint,FPT>(lhs, rhs);
	line.p_normalizeLine();
	return line;
}

//------------------------------------------------------------------
///////////////////////////////////////////
// CONSTRUCTORS
///////////////////////////////////////////

/// Points overload: generic init from two numeric args
template<typename LP, typename FPT>
template<typename T>
void
Root<LP,FPT>::impl_init_2( const T& v1, const T& v2, const detail::RootHelper<type::IsPoint>& )
{
	_v[0] = v1;
	_v[1] = v2;
	_v[2] = 1.;
}

/// Lines overload: generic init from two numeric args
template<typename LP, typename FPT>
template<typename T>
void
Root<LP,FPT>::impl_init_2( const T& v1, const T& v2, const detail::RootHelper<type::IsLine>& )
{
	Root<type::IsPoint,FPT> pt1;                // 0,0
	Root<type::IsPoint,FPT> pt2(v1,v2);
	*this = detail::crossProduct<type::IsLine>( pt1, pt2 );
	p_normalizeLine();
}

/// overload for point to point distance
template<typename LP, typename FPT>
FPT
Root<LP,FPT>::impl_distToPoint( const Root<type::IsPoint,FPT>& pt, const detail::RootHelper<type::IsPoint>& ) const
{
	return std::hypot( getX() - pt.getX(), getY() - pt.getY() );
}
//------------------------------------------------------------------
/// Returns distance between the line and point \b pt. overload for line to point distance.
/**
http://mathworld.wolfram.com/Point-LineDistance2-Dimensional.html
<pre>
        | a.x0 + b.y0 + c |
  d = -----------------------
         sqrt( a*a + b*b )
</pre>
\todo Do we really require computation of hypot ? (because the line is supposed to be normalized, i.e. h=1 ?)
*/
template<typename LP, typename FPT>
FPT
Root<LP,FPT>::impl_distToPoint( const Root<type::IsPoint,FPT>& pt, const detail::RootHelper<type::IsLine>& ) const
{
	return std::fabs( _v[0] * pt.getX() + _v[1] * pt.getY() + _v[2] ) / std::hypot( _v[0], _v[1] );
}

/// overload for line to point distance
template<typename LP, typename FPT>
FPT
Root<LP,FPT>::impl_distToLine( const Root<type::IsLine,FPT>& li, const detail::RootHelper<type::IsPoint>& ) const
{
//	return li.impl_distToPoint( *this, detail::RootHelper<type::IsLine>() );
	return li.distTo( *this );
}

/// overload for line to line distance. Aborts build if instanciated (distance between two lines makes no sense).
template<typename LP, typename FPT>
FPT
Root<LP,FPT>::impl_distToLine( const Root<type::IsLine,FPT>&, const detail::RootHelper<type::IsLine>& ) const
{
	static_assert( detail::AlwaysFalse<LP>::value, "Invalid: you cannot compute distance between two lines" );
	return 0.;    // to avoid warning message on build
}


/// overload for lines, undefined for points
template<typename LP, typename FPT>
template<typename T>
void
Root<LP,FPT>::impl_addOffset( En_OffsetDir dir, T v, const detail::RootHelper<type::IsLine>& )
{
	if( dir == OD_Vert )
		_v[2] = _v[2] - v*_v[1];
	else
		_v[2] = _v[2] - v*_v[0];
	p_normalizeLine();
}

//------------------------------------------------------------------
/// Free function, returns the angle (in Rad) between two lines.
template<typename FPT>
FPT
getAngle( const Root<type::IsLine,FPT>& li1, const Root<type::IsLine,FPT>& li2 )
{
	return li1.getAngle( li2 );
}

template<typename LP, typename FPT>
bool
Root<LP,FPT>::impl_isParallelTo( const Root<LP,FPT>& li, const detail::RootHelper<type::IsLine>& ) const
{
	if( getAngle(li) < Root::_zeroAngleValue )
		return true;
	return false;
}

//------------------------------------------------------------------
/// Returns the angle (in Rad) between the line and another one.
/**
Will return a value in the range [0,M_PI/2]

\todo add implementation of free function with partial specialization trick
*/
template<typename LP, typename FPT>
FPT
Root<LP,FPT>::impl_getAngle( const Root<LP,FPT>& li, const detail::RootHelper<type::IsLine>& ) const
{
	double res = _v[0] * li._v[0] + _v[1] * li._v[1];
	res /= std::sqrt( _v[0]*_v[0] + _v[1]*_v[1] ) * std::sqrt( li._v[0]*li._v[0] + li._v[1]*li._v[1] );
	return std::acos( std::abs(res) );
}

//------------------------------------------------------------------
/// Returns true if point is inside (or on the edge) of a flat rectangle defined by (p0,p1)
template<typename LP, typename FPT>
bool
Root<LP,FPT>::impl_isInsideRectangle( const Root<type::IsPoint,FPT>& p0, const Root<type::IsPoint,FPT>& p1, const detail::RootHelper<type::IsPoint>& ) const
{
	auto pair_pts = detail::getCorrectPoints( p0, p1 );
	const auto& p00 = pair_pts.first;
	const auto& p11 = pair_pts.second;
	return detail::ptIsInside( *this, p00, p11 );
}

//------------------------------------------------------------------
/// Intersection of line and circle
template<typename LP, typename FPT>
typename Root<LP,FPT>::Intersect
Root<LP,FPT>::intersectsCircle( const Root<type::IsPoint,FPT>& pt, FPT radius ) const
{
	return impl_intersectsCircle( pt, radius, detail::RootHelper<type::IsLine>() );
}

//------------------------------------------------------------------
/// Intersection of line and circle: implementation
/// For computatuion details, checkout http://skramm.lautre.net/files/misc/intersect_circle_line.pdf
template<typename LP, typename FPT>
typename Root<LP,FPT>::Intersect
Root<LP,FPT>::impl_intersectsCircle(
	const Root<type::IsPoint,FPT>& pt,       ///< circle origin
	FPT                            r,        ///< radius
	const detail::RootHelper<type::IsLine>&  ///< dummy arg, needed so that this overload is only called for lines
) const
{
	Intersect out;

	const FPT& a = _v[0]; // just to lighten a bit...
	const FPT& b = _v[1];
	const FPT& c = _v[2];

// step 1: translate to origin
	double cp = pt.getX() * a + pt.getY() * b + c;

// step 2: compute distance	between center (origin) and middle point
	double a2b2 = a * a + b * b;
	double d0 = std::abs(cp) / std::sqrt( a2b2 );
	if( r < d0 )                            // if less than radius,
		return out;                         // no intersection

	double d2 = r*r - d0*d0;

// step 3: compute coordinates of middle point B
	double xb = - a * cp / a2b2;
	double yb = - b * cp / a2b2;

// step 4: compute coordinates of intersection points, with center at (0,0)
	double m  = std::sqrt( d2 / a2b2 );
	double x1 = xb + m*b;
	double y1 = yb - m*a;

	double x2 = xb - m*b;
	double y2 = yb + m*a;

// last step: translate back
	out.ptA.set( x1 + pt.getX(), y1 + pt.getY() );
	out.ptB.set( x2 + pt.getX(), y2 + pt.getY() );
	out._doesIntersect = true;

	detail::fix_order( out.ptA, out.ptB );
	return out;
}
//------------------------------------------------------------------
/// Checks for intersection with flat rectangle defined by the two points \c p0 and \c p1
/**
Pre-conditions: points are different (throws if not)
*/
template<typename LP, typename FPT>
typename Root<LP,FPT>::Intersect
Root<LP,FPT>::intersectsRectangle( const Root<type::IsPoint,FPT>& p0, const Root<type::IsPoint,FPT>& p1 ) const
{
	return impl_intersectsRectangle( p0, p1, detail::RootHelper<LP>() );
}

/// Overload used when attempting to use that on a point
template<typename LP, typename FPT>
typename Root<LP,FPT>::Intersect
Root<LP,FPT>::impl_intersectsRectangle( const Root<type::IsPoint,FPT>& p0, const Root<type::IsPoint,FPT>& p1, const detail::RootHelper<type::IsPoint>& ) const
{
	static_assert( detail::AlwaysFalse<LP>::value, "Invalid: you cannot call intersectsRectangle() on a point" );
}

/// Checks for intersection with flat rectangle defined by the two points p00 and p11: implementation
template<typename LP, typename FPT>
typename Root<LP,FPT>::Intersect
Root<LP,FPT>::impl_intersectsRectangle( const Root<type::IsPoint,FPT>& p0, const Root<type::IsPoint,FPT>& p1, const detail::RootHelper<type::IsLine>& ) const
{
	auto pair_pts = detail::getCorrectPoints( p0, p1 );
	const auto& p00 = pair_pts.first;
	const auto& p11 = pair_pts.second;

	Root<type::IsPoint,FPT> p01( p11.getX(), p00.getY() );
	Root<type::IsPoint,FPT> p10( p00.getX(), p11.getY() );

	Root<type::IsLine,FPT> l[4];
	l[0] = Root<type::IsLine,FPT>( p00, p01 );
	l[1] = Root<type::IsLine,FPT>(      p01, p11 );
	l[2] = Root<type::IsLine,FPT>(           p11, p10 );
	l[3] = Root<type::IsLine,FPT>(                p10, p00 );

	std::vector<Root<type::IsPoint,FPT>> vec;
	for( int i=0; i<4; i++ )         // compare with each of the 4 lines
	{
		if( *this == l[i] )          // if same line, then we are done: return the two points
			return typename Root<type::IsLine,FPT>::Intersect( p00, p11 );
		else
		{
			Root<type::IsPoint,FPT> pt;
			bool okFlag(true);
			try{
				pt = *this * l[i];
			}
			catch( const std::exception& )
			{
				okFlag = false; // lines are parallel
			}
			if( okFlag )
			{
				if( detail::ptIsInside( pt, p00, p11 ) )
					vec.push_back( pt );
			}
		}
	}

	typename Root<LP,FPT>::Intersect out;
	if( vec.size() > 1 )                                // if more than one point was found, then
	{
		std::vector<Root<type::IsPoint,FPT>> vec2( 1, vec[0] );   // build a second vector, holding the first found point as first element
		for( size_t i=1; i<vec.size(); i++ )            // and add the other points, only once
		{
			if(
				std::find( std::begin( vec2 ), std::end( vec2 ), vec[i] ) // if not already stored,
				== std::end( vec2 )
			)
				vec2.push_back( vec[i] );                                 // then, add the point
		}

		if( vec2.size() > 1 )
		{
			out._doesIntersect = true;
			out.ptA = vec2[0];
			out.ptB = vec2[1];
		}
		detail::fix_order( out.ptA, out.ptB );
	}
	return out;
}

//------------------------------------------------------------------
namespace detail {

/// Implementation of product 3x3 by 3x1
template<typename T1,typename T2,typename U,typename FPT1,typename FPT2>
void
product(
	Root<T1,FPT1>&          out,
	const Hmatrix_<U,FPT2>& h,
	const Root<T2,FPT1>&    in
)
{
	for( int i=0; i<3; i++ )
	{
		out._v[i]  = h._data[i][0] * in._v[0];
		out._v[i] += h._data[i][1] * in._v[1];
		out._v[i] += h._data[i][2] * in._v[2];
	}
}

} // namespace detail

/// Apply Hmatrix to a point or line. Free function, templated by point or line
template<typename T,typename U,typename V>
Root<typename detail::HelperPL<T>::OtherType,V>
operator * ( const Hmatrix_<type::IsMatrix,U>& h, const Root<T,V>& in )
{
	Root<typename detail::HelperPL<T>::OtherType,V> out;
	detail::product( out, h, in );
	return out;
}

/// Apply homography to a point or line. Free function, templated by point or line
template<typename T,typename U,typename V>
Root<T,V>
operator * ( const Hmatrix_<type::IsHomogr,U>& h, const Root<T,V>& in )
{
	Root<T,V> out;
	detail::product( out, h, in );
	return out;
}

//------------------------------------------------------------------
/// Apply homography to a vector/array/list (type T) of points or lines.
template<typename W,typename FPT>
template<typename T>
void
Hmatrix_<W,FPT>::applyTo( T& vin ) const
{
	for( auto& elem: vin )
		elem = *this * elem;
}

//------------------------------------------------------------------
#ifdef HOMOG2D_USE_OPENCV
/// Return floating-point coordinates Opencv 2D point (with rounding)
template<typename LP, typename FPT>
cv::Point2d
Root<LP,FPT>::impl_getCvPtd( const detail::RootHelper<type::IsPoint>& ) const
{
	return cv::Point2d(
		static_cast<int>(std::round(getX())),
		static_cast<int>(std::round(getY()))
	);
}

/// Return integer coordinates Opencv 2D point
template<typename LP, typename FPT>
cv::Point2f
Root<LP,FPT>::impl_getCvPtf( const detail::RootHelper<type::IsPoint>& ) const
{
	return cv::Point2f( getX(),getY() );
}

//------------------------------------------------------------------
/// Copy matrix to Opencv \c cv::Mat
/**
The output matrix is passed by reference to avoid issues with Opencv copy operator, and is allocated here.

User can pass a type as second argument: CV_32F for \c float, CV_64F for \c double (default)
*/
template<typename W,typename FPT>
void
Hmatrix_<W,FPT>::copyTo( cv::Mat& mat, int type ) const
{
	if( type != CV_64F && type != CV_32F )
		throw std::runtime_error( "invalid matrix type" );
	mat.create( 3, 3, type ); // default:CV_64F
	size_t i=0;
	switch( type )
	{
		case CV_64F:
			for( auto it = mat.begin<double>(); it != mat.end<double>(); it++, i++ )
				*it = _data[i/3][i%3];
			break;
		case CV_32F:
			for( auto it = mat.begin<float>(); it != mat.end<float>(); it++, i++ )
				*it = _data[i/3][i%3];
			break;
		default: assert(0);
	}
}
//------------------------------------------------------------------
/// Get homography from Opencv \c cv::Mat
template<typename W,typename FPT>
void
Hmatrix_<W,FPT>::getFrom( const cv::Mat& mat ) const
{
	if( mat.rows != 3 || mat.cols != 3 )
		throw std::runtime_error( "invalid matrix size, rows=" + std::to_string(mat.rows) + " cols=" + std::to_string(mat.cols) );
	if( mat.channels() != 1 )
		throw std::runtime_error( "invalid matrix nb channels: " + std::to_string(mat.channels() ) );

	auto type = mat.type();
	if( type != CV_64F && type != CV_32F )
		throw std::runtime_error( "invalid matrix type" );

	size_t i=0;
	switch( type )
	{
		case CV_64F:
			for( auto it = mat.begin<double>(); it != mat.end<double>(); it++, i++ )
				_data[i/3][i%3] = *it;
			break;
		case CV_32F:
			for( auto it = mat.begin<float>(); it != mat.end<float>(); it++, i++ )
				_data[i/3][i%3] = *it;
			break;
		default: assert(0);
	}
}

//------------------------------------------------------------------
namespace detail {
/// Private helper function, used by Root<IsPoint>::drawCvMat()
void
drawPt( cv::Mat& mat, PointStyle ps, std::vector<cv::Point2d> vpt, const CvDrawParams& dp, bool drawDiag=false )
{
	auto delta  = dp._dpValues._ptDelta;
	auto delta2 = std::round( 0.85 * delta);
	switch( ps )
	{
		case PS_TIMES:
			vpt[0].x -= delta2;
			vpt[0].y += delta2;
			vpt[1].x += delta2;
			vpt[1].y -= delta2;

			vpt[2].x += delta2;
			vpt[2].y += delta2;
			vpt[3].x -= delta2;
			vpt[3].y -= delta2;
		break;

		case PS_PLUS:
		case PS_DIAM:
			vpt[0].x -= delta;
			vpt[1].x += delta;
			vpt[2].y -= delta;
			vpt[3].y += delta;
		break;
		default: assert(0);
	}
	if( !drawDiag )
	{
		cv::line( mat, vpt[0], vpt[1], dp._dpValues._color );
		cv::line( mat, vpt[2], vpt[3], dp._dpValues._color );
	}
	else // draw 4 diagonal lines
	{
		cv::line( mat, vpt[0], vpt[2], dp._dpValues._color );
		cv::line( mat, vpt[2], vpt[1], dp._dpValues._color );
		cv::line( mat, vpt[1], vpt[3], dp._dpValues._color );
		cv::line( mat, vpt[0], vpt[3], dp._dpValues._color );
	}
}
} // namespace detail
//------------------------------------------------------------------
/// Draw Point on Cv::Mat. Overload for points.
/// Returns false if point not in image
template<typename LP, typename FPT>
bool
Root<LP,FPT>::impl_drawCvMat( cv::Mat& mat, const CvDrawParams& dp, const detail::RootHelper<type::IsPoint>& /* dummy */ )
{
	if( getX()<0 || getX()>=mat.cols )
		return false;
	if( getY()<0 || getY()>=mat.rows )
		return false;

	std::vector<cv::Point2d> vpt( 4, getCvPtd() );
	switch( dp._dpValues._ptStyle )
	{
		case PS_PLUS:   // "+" symbol
			detail::drawPt( mat, PS_PLUS,  vpt, dp );
		break;

		case PS_STAR:
			detail::drawPt( mat, PS_PLUS,  vpt, dp );
			detail::drawPt( mat, PS_TIMES, vpt, dp );
		break;

		case PS_DIAM:
			detail::drawPt( mat, PS_PLUS,  vpt, dp, true );
		break;

		case PS_TIMES:      ///< "times" symbol
			detail::drawPt( mat, PS_TIMES, vpt, dp );
		break;

		default: assert(0);
	}
	return true;
}
//------------------------------------------------------------------
/// Draw line on Cv::Mat. Overload for lines.
/**
Returns false if line is not in image.

Steps:
 -# builds the 4 corner points of the image
 -# build the 4 corresponding lines (borders of the image)
 -# find the intersection points between the line and these 4 lines. Should find 2
 -# draw a line between these 2 points
*/
template<typename LP, typename FPT>
bool
Root<LP,FPT>::impl_drawCvMat( cv::Mat& mat, const CvDrawParams& dp, const detail::RootHelper<type::IsLine>& /* dummy */ )
{
	assert( mat.rows > 2 );
	assert( mat.cols > 2 );

	Root<type::IsPoint,FPT> pt1; // 0,0
	Root<type::IsPoint,FPT> pt2( mat.cols-1, mat.rows-1 );
    Intersect ri = this->intersectsRectangle( pt1,  pt2 );
    if( ri() )
    {
		cv::Point2d ptcv1 = ri.ptA.getCvPtd();
		cv::Point2d ptcv2 = ri.ptB.getCvPtd();
		cv::line( mat, ptcv1, ptcv2, dp._dpValues._color, dp._dpValues._lineThickness, dp._dpValues._lineType );
		return true;
	}
	return false;
}

//------------------------------------------------------------------
#endif // HOMOG2D_USE_OPENCV

/// Default line type, uses \c double as numerical type
using Line2d = Root<type::IsLine,double>;

/// Default point type, uses \c double as numerical type
using Point2d = Root<type::IsPoint,double>;

/// Default homography (3x3 matrix) type, uses \c double as numerical type
using Homogr = Hmatrix_<type::IsHomogr,double>;

/// Default homogeneous matrix, uses \c double as numerical type
using Hmatrix = Hmatrix_<type::IsMatrix,double>;

// float types
using Line2dF  = Root<type::IsLine,float>;
using Point2dF = Root<type::IsPoint,float>;
using HomogrF  = Hmatrix_<type::IsHomogr,float>;

// double types
using Line2dD  = Root<type::IsLine,double>;
using Point2dD = Root<type::IsPoint,double>;
using HomogrD  = Hmatrix_<type::IsHomogr,double>;

// long double types
using Line2dL  = Root<type::IsLine,long double>;
using Point2dL = Root<type::IsPoint,long double>;
using HomogrL  = Hmatrix_<type::IsHomogr,long double>;


template<typename T>
using Point2d_ = Root<type::IsPoint,T>;
template<typename T>
using Line2d_  = Root<type::IsLine,T>;

template<typename T>
using Intersect_ = typename Root<type::IsLine,T>::Intersect;

using Intersect = Intersect_<double>;

} // namespace homog2d end


#endif // HG_HOMOG2D_HPP
<|MERGE_RESOLUTION|>--- conflicted
+++ resolved
@@ -1,27 +1,27 @@
-/**************************************************************************
-
+/**************************************************************************
+
     This file is part of the C++ library "homog2d", dedicated to
     handle 2D lines and points, see https://github.com/skramm/homog2d
-
-    Author & Copyright 2019 Sebastien Kramm
-
-    Contact: firstname.lastname@univ-rouen.fr, or http://www.litislab.eu/
-
-    Licence: LGPL v3
-
-    This library is free software: you can redistribute it and/or modify
-    it under the terms of the GNU Lesser General Public License as published by
-    the Free Software Foundation, either version 3 of the License, or
-    (at your option) any later version.
-
-    This library is distributed in the hope that it will be useful,
-    but WITHOUT ANY WARRANTY; without even the implied warranty of
-    MERCHANTABILITY or FITNESS FOR A PARTICULAR PURPOSE.  See the
-    GNU Lesser General Public License for more details.
-
-	See included lgpl.txt and gpl.txt files.
-
-**************************************************************************/
+
+    Author & Copyright 2019 Sebastien Kramm
+
+    Contact: firstname.lastname@univ-rouen.fr, or http://www.litislab.eu/
+
+    Licence: LGPL v3
+
+    This library is free software: you can redistribute it and/or modify
+    it under the terms of the GNU Lesser General Public License as published by
+    the Free Software Foundation, either version 3 of the License, or
+    (at your option) any later version.
+
+    This library is distributed in the hope that it will be useful,
+    but WITHOUT ANY WARRANTY; without even the implied warranty of
+    MERCHANTABILITY or FITNESS FOR A PARTICULAR PURPOSE.  See the
+    GNU Lesser General Public License for more details.
+
+	See included lgpl.txt and gpl.txt files.
+
+**************************************************************************/
 
 /**
 \file homog2d.hpp
@@ -963,7 +963,11 @@
 };
 
 
-<<<<<<< HEAD
+/// Used in isParallel()
+template<typename LP,typename FPT>
+double Root<LP,FPT>::_zeroAngleValue = 0.001; // 1 thousand of a radian (tan = 0.001 too)
+
+
 //------------------------------------------------------------------
 template<typename FPT>
 class Segment
@@ -1032,11 +1036,7 @@
 	typename Segment<FPT>::SIntersect out;
 	return out;
 }
-=======
-/// Used in isParallel()
-template<typename LP,typename FPT>
-double Root<LP,FPT>::_zeroAngleValue = 0.001; // 1 thousand of a radian (tan = 0.001 too)
->>>>>>> 86ac57a6
+
 
 //------------------------------------------------------------------
 /// This namespace holds some private stuff
@@ -1233,7 +1233,7 @@
 	return out;
 }
 
-//------------------------------------------------------------------
+//------------------------------------------------------------------
 /// Comparison operator, used for lines
 template<typename LP,typename FPT>
 bool
@@ -1258,7 +1258,7 @@
 	return true;
 }
 
-//------------------------------------------------------------------
+//------------------------------------------------------------------
 /// Inner implementation details
 namespace detail
 {
@@ -1304,7 +1304,7 @@
 	return line;
 }
 
-//------------------------------------------------------------------
+//------------------------------------------------------------------
 ///////////////////////////////////////////
 // CONSTRUCTORS
 ///////////////////////////////////////////
@@ -1339,16 +1339,16 @@
 {
 	return std::hypot( getX() - pt.getX(), getY() - pt.getY() );
 }
-//------------------------------------------------------------------
-/// Returns distance between the line and point \b pt. overload for line to point distance.
-/**
-http://mathworld.wolfram.com/Point-LineDistance2-Dimensional.html
-<pre>
-        | a.x0 + b.y0 + c |
-  d = -----------------------
-         sqrt( a*a + b*b )
+//------------------------------------------------------------------
+/// Returns distance between the line and point \b pt. overload for line to point distance.
+/**
+http://mathworld.wolfram.com/Point-LineDistance2-Dimensional.html
+<pre>
+        | a.x0 + b.y0 + c |
+  d = -----------------------
+         sqrt( a*a + b*b )
 </pre>
-\todo Do we really require computation of hypot ? (because the line is supposed to be normalized, i.e. h=1 ?)
+\todo Do we really require computation of hypot ? (because the line is supposed to be normalized, i.e. h=1 ?)
 */
 template<typename LP, typename FPT>
 FPT

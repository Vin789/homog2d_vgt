/**************************************************************************

    This file is part of the C++ library "homog2d", dedicated to
    handle 2D lines and points, see https://github.com/skramm/homog2d

    Author & Copyright 2019-2025 Sebastien Kramm

    Contact: firstname.lastname@univ-rouen.fr

    Licence: MPL v2

	This Source Code Form is subject to the terms of the Mozilla Public
	License, v. 2.0. If a copy of the MPL was not distributed with this
	file, You can obtain one at https://mozilla.org/MPL/2.0/.

**************************************************************************/

/**
\file homog2d.hpp
\brief single header file, implements some 2D homogeneous stuff.
See https://github.com/skramm/homog2d
*/

#ifndef HG_HOMOG2D_HPP
#define HG_HOMOG2D_HPP

#define _USE_MATH_DEFINES
#include <cmath>

#include <iostream>
#include <fstream>
#include <algorithm>
#include <numeric>
#include <array>
#include <set>
#include <list>
#include <vector>
#include <map>
#include <stack>
#include <iomanip>
#include <cassert>
#include <sstream>
#include <type_traits>
#include <functional>
#include <limits>
#include <cstdint> // required for uint8_t
#include <memory>  // required for std::unique_ptr

#ifdef HOMOG2D_USE_SVG_IMPORT
	#define HOMOG2D_ENABLE_VRTP
//	#include <cctype> // why was that needed in the first place?
	#include "tinyxml2.h"
#endif // HOMOG2D_USE_SVG_IMPORT

#ifdef HOMOG2D_ENABLE_VRTP
	#include <variant>
#endif

#ifdef HOMOG2D_USE_EIGEN
	#include <Eigen/Dense>
#endif

#ifdef HOMOG2D_USE_TTMATH
	#include <ttmath/ttmath.h>
	#ifndef HOMOG2D_INUMTYPE
		#define HOMOG2D_INUMTYPE ttmath::Big<2,2>
	#endif

	#define homog2d_abs  ttmath::Abs
	#define homog2d_sin  ttmath::Sin
	#define homog2d_cos  ttmath::Cos
	#define homog2d_acos ttmath::ACos
	#define homog2d_asin ttmath::ASin
	#define homog2d_atan ttmath::ATan
	#define homog2d_sqrt ttmath::Sqrt
#else
	#define homog2d_abs  std::abs
	#define homog2d_sin  std::sin
	#define homog2d_cos  std::cos
	#define homog2d_acos std::acos
	#define homog2d_asin std::asin
	#define homog2d_atan std::atan
	#define homog2d_sqrt std::sqrt
#endif

#ifdef HOMOG2D_USE_OPENCV
	#include "opencv2/imgproc.hpp"
	#include "opencv2/highgui.hpp"
#endif

#ifdef HOMOG2D_USE_BOOSTGEOM
	#include <boost/geometry.hpp>
#endif

#ifdef _MSC_VER
	#define HOMOG2D_PRETTY_FUNCTION __FUNCSIG__
#else
	#define HOMOG2D_PRETTY_FUNCTION __PRETTY_FUNCTION__
#endif

#ifdef HOMOG2D_DEBUGMODE
	#define HOMOG2D_START std::cout << "START: line:" << __LINE__ \
		<< " func=\n" << HOMOG2D_PRETTY_FUNCTION << "\n"
//	#define HOMOG2D_START std::cout << __FUNCTION__ << "()\n"
#else
	#define HOMOG2D_START
#endif

// 		<< std::scientific << std::setprecision(10)
#ifdef HOMOG2D_DEBUGMODE
	#define HOMOG2D_LOG(a) \
		std::cout << '-' << __FUNCTION__ << "(), line " << __LINE__ << ": " \
		<< a << std::endl;
#else
	#define HOMOG2D_LOG(a) {;}
#endif

#define HOMOG2D_ASSERT( a ) \
	if( !(a) ) \
	{ \
		std::cerr << "ASSERT FAILURE, line=" << __LINE__ << std::endl; \
		std::exit(1); \
	}

/// Assert debug macro, used internally if \c HOMOG2D_DEBUGMODE is defined
#define HOMOG2D_DEBUG_ASSERT(a,b) \
	{ \
		if( (a) == false ) \
		{ \
			std::cerr << "Homog2d assert failure, version:" << HOMOG2D_VERSION \
				<< ", line:" << __LINE__ << "\n -details: " << b << '\n'; \
			std::cout << "homog2d: internal failure, please check stderr and report this on https://github.com/skramm/homog2d/issues\n"; \
			std::exit(1); \
		} \
	}

#define HOMOG2D_CHECK_ROW_COL \
	if( r > 2 ) \
		throw std::runtime_error( "Error: invalid row value: r=" + std::to_string(r) ); \
	if( c > 2 ) \
		throw std::runtime_error( "Error: invalid col value: r=" + std::to_string(r) )

#ifdef HOMOG2D_USE_TTMATH
#	define HOMOG2D_CHECK_IS_NUMBER(T)
#else
#	define HOMOG2D_CHECK_IS_NUMBER(T) \
		static_assert( (std::is_arithmetic<T>::value && !std::is_same<T, bool>::value), "Type of value must be numerical" )
#endif

#ifndef HOMOG2D_NOWARNINGS
#define HOMOG2D_LOG_WARNING( a ) \
	if( err::printWarnings() == true ) \
		std::cerr << "homog2d warning (" << ++err::warningCount() << "), l. " << __LINE__ << ": " << a << "\n";
#else
#define HOMOG2D_LOG_WARNING
#endif

/*
\todo 20230212 ttmath support: this definition does not work, I don't know why !!! see namespace \ref trait
\verbatim
#define HOMOG2D_CHECK_IS_NUMBER(T) \
	static_assert( \
	((std::is_arithmetic<T>::value && !std::is_same<T, bool>::value) || trait::IsBigNumType<T>::value), \
	"Type of value must be numerical" )
\endverbatim
*/

/// Internal type used for numerical computations, possible values: \c double, <code>long double</code>
#if !defined(HOMOG2D_INUMTYPE)
	#define HOMOG2D_INUMTYPE double
#endif

#if !defined(HOMOG2D_BIND_X)
	#define HOMOG2D_BIND_X x
#endif
#if !defined(HOMOG2D_BIND_Y)
	#define HOMOG2D_BIND_Y y
#endif

/// Error throw wrapper macro
#define HOMOG2D_THROW_ERROR_1( msg ) \
	{ \
		std::ostringstream oss; \
		oss << "homog2d: line " <<  __LINE__  << ", function:" << __FUNCTION__ << "(): " \
			<< msg << "\n -full function name: " << HOMOG2D_PRETTY_FUNCTION \
			<< "\n -Error count=" << ++err::errorCount(); \
		throw std::runtime_error( oss.str() ); \
	}

/// Error throw wrapper macro, first arg is the function name
#define HOMOG2D_THROW_ERROR_2( func, msg ) \
	{ \
		std::ostringstream oss; \
		oss << "homog2d: line " <<  __LINE__  << ", function:" << func << "(): " \
			<< msg << "\n -full function name: " << HOMOG2D_PRETTY_FUNCTION \
			<< "\n -Error count=" << ++err::errorCount(); \
		throw std::runtime_error( oss.str() ); \
	}


///////////////////////////////////////
// Default values for thresholds
#ifndef HOMOG2D_THR_ZERO_DIST
	#define HOMOG2D_THR_ZERO_DIST 1E-10
#endif

#ifndef HOMOG2D_THR_ZERO_ORTHO_DIST
	#define HOMOG2D_THR_ZERO_ORTHO_DIST 1E-14
#endif

// default value: 1 thousand of a radian (tan = 0.001 too)
#ifndef HOMOG2D_THR_ZERO_ANGLE
	#define HOMOG2D_THR_ZERO_ANGLE 0.001
#endif

#ifndef HOMOG2D_THR_ZERO_DENOM
	#define HOMOG2D_THR_ZERO_DENOM 1E-10
#endif

#ifndef HOMOG2D_THR_ZERO_DETER
	#define HOMOG2D_THR_ZERO_DETER 1E-15
#endif
///////////////////////////////////////

/// Max number of iterations for "Point inside Polygon" algorithm.
/// May be adjusted, see manual
#ifndef HOMOG2D_MAXITER_PIP
	#define HOMOG2D_MAXITER_PIP 5
#endif

#define HOMOG2D_VERSION "2.12.1"

// some MS environments seem to lack Pi definition, even if _USE_MATH_DEFINES is defined
#ifndef M_PI
#define M_PI 3.14159265358979323846
#endif


namespace h2d {

/// Holds static counters, for runtime errors and warnings
namespace err {

/// Used to count the errors
/**
This is used in the HOMOG2D_THROW_ERROR_1 macros. Some user code could catch the exceptions, thus
this will enable the counting of errors

\todo 20250123: for some reason, the error count is always 42! Need to investigate this.
*/
inline size_t& errorCount()
{
	static size_t c_err;
	return c_err;
}

/// Used in macro HOMOG2D_LOG_WARNING
inline size_t& warningCount()
{
	static size_t c_war;
	return c_war;
}

/// User can use this to silence warnings at runtime.
inline bool& printWarnings()
{
	static bool b_war = true;
	return b_war;
}


} //namespace err

/// Holds the types needed for policy based design
namespace typ {

/// Used to determine if line or point, see base::LPBase
struct IsLine   {};
struct IsPoint  {};
struct IsHomogr {};
struct IsEpipmat {};

/// Used to determine the type of "point pair (segment of vector), see base::SegVec
struct IsSegment {};
/// \sa IsSegment
struct IsOSeg {};

/// Used to determine the type of polyline (\ref CPolyline_ or \ref OPolyline_), see base::PolylineBase
struct IsClosed {};
/// \sa IsClosed
struct IsOpen {};

/// \name These are used as static member type SType
///@{
struct T_Point    {};
struct T_Line     {};
struct T_Circle   {};
struct T_FRect    {};
struct T_Segment  {};
struct T_OSeg     {};
struct T_OPol     {};
struct T_CPol     {};
struct T_Ellipse  {};
///@}

} // namespace typ


namespace detail {

	template<typename FPT> class Matrix_;

	/// Helper class for Root (Point/Line) type, used as a trick to allow partial specialization of member functions
	template<typename> struct BaseHelper {};

/// Helper class for used to get the underlying floating-point type, see Dtype and Common::dtype()
	template<typename> struct DataFpType {};

/// Helper class for PolylineBase, used as a trick to allow partial specialization of member functions
	template<typename> struct PlHelper {};

#ifdef HOMOG2D_FUTURE_STUFF
	/// Helper class for Matrix type
	template<typename T1>
	struct HelperMat {};

	template<>
	struct HelperMat<typ::IsHomogr>
	{
		using M_OtherType = IsEpipmat;
	};

	template<>
	struct HelperMat<typ::IsEpipmat>
	{
		using M_OtherType = IsHomogr;
	};
#endif

    template<typename> struct HelperPL;

    template<>
    struct HelperPL<typ::IsPoint>
    {
        using OtherType = typ::IsLine;
    };

    template<>
    struct HelperPL<typ::IsLine>
    {
        using OtherType = typ::IsPoint;
    };

	/// A trick used in static_assert, so it aborts only if function is instanciated
	template<typename T>
	struct AlwaysFalse {
		enum { value = false };
	};

} // namespace detail

/// Holds base classes, not part of API
namespace base {
	template<typename PLT,typename FPT> class PolylineBase;
	template<typename LP, typename FPT> class LPBase;
	template<typename SV, typename FPT> class SegVec;
}

template<typename LP,typename FPT> class Hmatrix_;

template<typename T>
using Homogr_  =  Hmatrix_<typ::IsHomogr,T>;
#ifdef HOMOG2D_FUTURE_STUFF
template<typename T>
using Epipmat_ =  Hmatrix_<typ::IsEpipmat,T>;
#endif

template<typename FPT> class Circle_;
template<typename FPT> class FRect_;
template<typename FPT> class Ellipse_;

namespace img {
struct SvgImage; // forward declaration
}

template<typename T>
using Point2d_ = base::LPBase<typ::IsPoint,T>;
template<typename T>
using Line2d_  = base::LPBase<typ::IsLine,T>;

template<typename T>
using Segment_ = base::SegVec<typ::IsSegment,T>;
template<typename T>
using OSegment_  = base::SegVec<typ::IsOSeg,T>;


template<typename T1,typename T2>
using PointPair2_ = std::pair<Point2d_<T1>,Point2d_<T2>>;
template<typename T>
using PointPair_  = std::pair<Point2d_<T>,Point2d_<T>>;

template<typename T>
using CPolyline_ = base::PolylineBase<typ::IsClosed,T>;
template<typename T>
using OPolyline_ = base::PolylineBase<typ::IsOpen,T>;


#ifdef HOMOG2D_ENABLE_VRTP
/// A variant type, holding all possible types. Used to achieve runtime polymorphism
/**
See https://github.com/skramm/homog2d/blob/master/docs/homog2d_manual.md#section_rtp
*/
template<typename FPT>
using CommonType_ = std::variant<
	Segment_<FPT>,
	OSegment_<FPT>,
	Point2d_<FPT>,
	Line2d_<FPT>,
	Circle_<FPT>,
	Ellipse_<FPT>,
	FRect_<FPT>,
	CPolyline_<FPT>,
	OPolyline_<FPT>
>;
#endif // HOMOG2D_ENABLE_VRTP

//------------------------------------------------------------------
/// Holds drawing related code, independent of back-end library
namespace img {

/// Color type , see DrawParams
struct Color
{
	uint8_t r = 80;
	uint8_t g = 80;
	uint8_t b = 80;
	Color( uint8_t rr, uint8_t gg, uint8_t bb ): r(rr),g(gg),b(bb) {}
	Color() = default;

	friend std::ostream& operator << ( std::ostream& f, const Color& c )
	{
		f << "Color:" << (int)c.r << '-' << (int)c.g << '-' << (int)c.b;
		return f;
	}
};

/// Helper function, will generate a vector of \c nb random RGB colors
/**
- RGB values will be between \c minval and \c minval+coeff
*/
inline
std::vector<img::Color>
genRandomColors( size_t nb, int minval=20, int maxval=250 )
{
	if( maxval<=minval )
		HOMOG2D_THROW_ERROR_1( "Illegal values for minval and maxval" );
	std::vector<img::Color> vcol( nb );
	std::srand( std::time(nullptr) );

	for( size_t i=0; i<nb; i++ )
	{
		auto colR = 1.0*std::rand() / RAND_MAX * (maxval-minval) + minval;
		auto colG = 1.0*std::rand() / RAND_MAX * (maxval-minval) + minval;
		auto colB = 1.0*std::rand() / RAND_MAX * (maxval-minval) + minval;
		vcol[i] = img::Color(colR,colG,colB);
	}
	return vcol;
}

/// A svg image as a wrapper around a string, see manual, "Drawing things" section
struct SvgImage
{
	std::ostringstream _svgString; ///< the svg objects
};


//------------------------------------------------------------------
/// Point drawing style, see DrawParams
/**
Demo: https://github.com/skramm/homog2d/blob/master/docs/homog2d_manual.md#drawing_params

\warning Check nextPointStyle() in case of added values here!
*/
enum class PtStyle: uint8_t
{
	Plus,   ///< \c + symbol
	Times,  ///< \c X symbol
	Star,   ///< \c * symbol
	Diam,   ///< diamond
	Squ,    ///< square (new 20241101 !)
	Dot     ///< dot (circle)
};

inline
const char*
getString( PtStyle t )
{
	const char* s=0;
	switch( t )
	{
		case PtStyle::Plus:  s="Plus";  break;
		case PtStyle::Times: s="Times"; break;
		case PtStyle::Star:  s="Star";  break;
		case PtStyle::Diam:  s="Diam";  break;
		case PtStyle::Squ:   s="Square";break;
		case PtStyle::Dot:   s="Dot";   break; // WARNING: keep this as last one (assumed to be last one in some code)
		default: assert(0);
	}
	return s;
}

//------------------------------------------------------------------
/// Draw parameters, independent of back-end library
class DrawParams
{
	template<typename T> friend class h2d::Circle_;
	template<typename T> friend class h2d::FRect_;
	template<typename T> friend class h2d::Ellipse_;
	template<typename T,typename U> friend class h2d::base::PolylineBase;
	template<typename T,typename U> friend class h2d::base::LPBase;
	template<typename T,typename U> friend class h2d::base::SegVec;

/// Inner struct, holds the values. Needed so we can assign a default value as static member
/// \todo 20240329 maybe we can merge parameters _ptDelta and _pointSize into a single one?
	struct Dp_values
	{
		Color       _color;
		int         _lineThickness = 1;
		int         _pointSize     = 4;
		int         _lineType      = 1; /// if OpenCv: 1 for cv::LINE_AA, 2 for cv::LINE_8
		uint8_t     _ptDelta       = 5;           ///< pixels, used for drawing points
		PtStyle     _ptStyle       = PtStyle::Plus;
		bool        _enhancePoint  = false;     ///< to draw selected points
		bool        _showPoints    = false;     ///< show the points (useful only for Segment_ and Polyline_)
		bool        _showIndex     = false;     ///< show the index as number
		int         _fontSize      = 20;        ///< font size for drawText()
		std::string _attrString;                ///< added attributes (SVG only)

/// Returns the point style following the current one
		PtStyle nextPointStyle() const
		{
			if( _ptStyle == PtStyle::Dot )
				return PtStyle::Plus;
			auto curr = static_cast<int>(_ptStyle);
			return static_cast<PtStyle>(curr+1);
		}
	};

	friend std::ostream& operator << ( std::ostream& f, const DrawParams& dp )
	{
		f << "-" << dp._dpValues._color
			<< "\n-line width=" << dp._dpValues._lineThickness
			<< "\n-pointSize=" << dp._dpValues._pointSize
			<< "\n-showPoints=" << dp._dpValues._showPoints
			<< "\n-fontSize=" << dp._dpValues._fontSize
			<< '\n';
		return f;
	}


public:
	Dp_values _dpValues;

private:
	static Dp_values& p_getDefault()
	{
		static Dp_values s_defValue;
		return s_defValue;
	}

public:
	DrawParams()
	{
		_dpValues = p_getDefault();
	}
	void setDefault()
	{
		p_getDefault() = this->_dpValues;
	}
	static void resetDefault()
	{
		p_getDefault() = Dp_values();
	}
	DrawParams& setPointStyle( PtStyle ps )
	{
		if( (int)ps > (int)PtStyle::Dot )
			throw std::runtime_error( "Error: invalid value for point style");
		_dpValues._ptStyle = ps;
		return *this;
	}
	DrawParams& setPointSize( uint8_t ps )
	{
		if( ps%2 == 0 )
			HOMOG2D_THROW_ERROR_1( "odd number required" );
		_dpValues._pointSize = ps;
		_dpValues._ptDelta = ps;
		return *this;
	}
	DrawParams& setThickness( uint8_t t )
	{
		_dpValues._lineThickness = t;
		return *this;
	}
	DrawParams& setColor( uint8_t r, uint8_t g, uint8_t b )
	{
		_dpValues._color = Color{r,g,b};
		return *this;
	}
	DrawParams& setColor( Color col )
	{
		_dpValues._color = col;
		return *this;
	}
	DrawParams& selectPoint()
	{
		_dpValues._enhancePoint = true;
		return *this;
	}
/// Set or unset the drawing of points (useful only for Segment_ and Polyline_)
	DrawParams& showPoints( bool b=true )
	{
		_dpValues._showPoints = b;
		return *this;
	}
/// Set font size for drawText()
	DrawParams& setFontSize( int value /* pixels */ )
	{
		assert( value > 1 );
		_dpValues._fontSize = value;
		return *this;
	}
/// Set or unset the drawing of points (useful only for Segment_ and Polyline_)
	DrawParams& showIndex( bool b=true )
	{
		_dpValues._showIndex = b;
		return *this;
	}

/// Add some specific SVG attributes (ignored for Opencv renderings)
/** \sa getAttrString() */
	DrawParams& setAttrString( std::string attr )
	{
		_dpValues._attrString = attr;
		return *this;
	}

	Color color() const
	{
		return _dpValues._color;
	}

#ifdef HOMOG2D_USE_OPENCV
	cv::Scalar cvColor() const
	{
		return cv::Scalar( _dpValues._color.b, _dpValues._color.g, _dpValues._color.r );
	}
#endif // HOMOG2D_USE_OPENCV

private:
/// Checks if the user-given SVG attribute string (with \ref setAttrString() ) holds the fill="none" mention.
/**
This is because to have no filling, the object needs to have the fill="none" attribute, so the default
behavior is to always add that attribute.<br>
But then if the user wants some filling, then we would have both fill="none" and fill="somecolor",
and that would render the svg invalid.<br>
So the drawing code checks if user has added some filling, and if so, does not add the fill="none" attribute.
*/
	bool holdsFill() const
	{
		if( !_dpValues._attrString.empty() )
			if( _dpValues._attrString.find("fill=") != std::string::npos )
				return true;
		return false;
	}
/// \sa setAttrString()
	std::string getAttrString() const
	{
		if( _dpValues._attrString.empty() )
			return std::string();
		return _dpValues._attrString + ' ';
	}

	std::string getSvgRgbColor() const
	{
		std::ostringstream oss;
		oss << "rgb("
			<< (int)_dpValues._color.r << ','
			<< (int)_dpValues._color.g << ','
			<< (int)_dpValues._color.b
			<< ')';
		return oss.str();
	}

}; // class DrawParams

//------------------------------------------------------------------
/// Opaque data structure, will hold the image type, depending on back-end library.
/// This type is the one used in all the drawing functions.
/**
At present the two allowed types are cv::Mat
(external Opencv library, requires the symbol HOMOG2D_USE_OPENCV to be defined)
or SvgImage (no dependency)
*/
template<typename T>
class Image
{
//	template<typename U>
	friend std::ostream& operator << ( std::ostream&, const Image<SvgImage>& );

private:
	T      _realImg;
	size_t _width  = 500;
	size_t _height = 500;

public:
	Image() = default;
	Image( T& m ): _realImg(m)
	{}
/// Returns a reference on the underlying image
	T& getReal()
	{
		return _realImg;
	}
/// Returns a const reference on the underlying image
	const T& getReal() const
	{
		return _realImg;
	}

	std::pair<size_t,size_t> size() const
	{
		return std::make_pair( _width, _height );
	}
/// That constructor is the default, shouln't be instanciated, see specializations
	Image( size_t, size_t )
	{
		assert(0);
//		static_assert( detail::AlwaysFalse<std::false_type>::value, "no concrete implementation available" );
//		static_assert( std::false_type, "no concrete implementation available" );
	}

	void setSize( size_t width, size_t height );
	template<typename F>
	void setSize( const std::pair<F,F>& );

	void write( std::string ) const // will be specialized
	{
		assert(0);
	}

	int cols() const { return _width; }
	int rows() const { return _height; }
	void clear( Color c=Color(255,255,255) )                  { clear(c.r,c.g,c.b); }

	void clear( uint8_t, uint8_t, uint8_t )
	{
		assert(0);
	}
	void clear( uint8_t )
	{
		assert(0);
	}
	void drawText( std::string, Point2d_<float>, img::DrawParams dp=img::DrawParams() );

	template<typename U>
	void draw( const U& object, img::DrawParams dp=img::DrawParams() );
	template<typename U,typename V>
	void draw( const std::pair<U,V>& p_objects, img::DrawParams dp=img::DrawParams() );


#ifdef HOMOG2D_USE_OPENCV
/// Show image on window \c wname (not available for SVG !)
	void show( std::string wname )
	{
		cv::imshow( wname, _realImg );
	}
private:
	void p_setSize( size_t width, size_t height )
	{
		_width  = width;
		_height = height;
		_realImg.create( (int)height, (int)width, CV_8UC3 );
		clear();
	}
#endif
}; // class Image

#ifdef HOMOG2D_USE_OPENCV
template <>
inline
Image<cv::Mat>::Image( size_t width, size_t height )
{
	p_setSize( width, height );
}

template <>
inline
void
Image<cv::Mat>::setSize( size_t width, size_t height )
{
	p_setSize( width, height );
}
#endif

template <typename IMG>
void
Image<IMG>::setSize( size_t width, size_t height )
{
	_width = width;
	_height = height;
}

template <typename IMG>
template <typename T>
void
Image<IMG>::setSize( const std::pair<T,T>& pa )
{
	setSize( pa.first, pa.second );
}

template <>
inline
Image<SvgImage>::Image( size_t width, size_t height )
{
	setSize( width, height );
}

template <>
inline
void
Image<SvgImage>::write( std::string fname ) const
{
	std::ofstream file( fname );
	if( !file.is_open() )
	{
		HOMOG2D_THROW_ERROR_1( "unable to open output file '" + fname + "'" );
	}
	file << "<svg version=\"1.1\" width=\"" << _width
		<< "\" height=\"" << _height
		<< "\" style=\"background-color:white;\" xmlns=\"http://www.w3.org/2000/svg\">\n"
		<< "<style>\n"
		<< ".txt1 { font: bold 12px sans-serif; };\n"   // text style, you can change or add classes as required
		<< "</style>\n";

	file << _realImg._svgString.str();
	file << "</svg>\n";
}

template <>
inline
void
Image<SvgImage>::clear( uint8_t, uint8_t, uint8_t )
{
	_realImg._svgString.str("");
	_realImg._svgString.clear();
}

#ifdef HOMOG2D_USE_OPENCV
template <>
inline
void
Image<cv::Mat>::clear( uint8_t r, uint8_t g, uint8_t b )
{
	_realImg = cv::Scalar(b,g,r);
}
template <>
inline
void
Image<cv::Mat>::clear( uint8_t col )
{
	_realImg = cv::Scalar(col,col,col);
}

template <>
inline
void
Image<cv::Mat>::write( std::string fname ) const
{
	cv::imwrite( fname, _realImg );
}
#endif // HOMOG2D_USE_OPENCV

template<typename IMG>
template<typename U>
void Image<IMG>::draw( const U& object, img::DrawParams dp )
{
	object.draw( *this, dp );
}

template<typename IMG>
template<typename U,typename V>
void Image<IMG>::draw( const std::pair<U,V>& pairp, img::DrawParams dp )
{
	pairp.first.draw( *this, dp );
	pairp.second.draw( *this, dp );
}


} // namespace img


/////////////////////////////////////////////////////////////////////////////
// SECTION  - PUBLIC ENUM DECLARATIONS
/////////////////////////////////////////////////////////////////////////////

/// Used in base::PolylineBase_::rotate() member function
enum class Rotate: int8_t
{
	CCW,      ///< Counter ClockWise rotation
	CW,       ///< ClockWise rotation
	Full,     ///< 180° rotation
	VMirror,  ///< vertical symmetry
	HMirror   ///< horizontal symmetry
};

enum class CardDir: int8_t { Bottom,Top, Left, Right };

/// Used in Line2d::getValue() and getOrthogonalLine()
enum class GivenCoord: uint8_t { X, Y };

/// Used in line constructor, to instanciate a H or V line, see base::LPBase( LineDir, T )
enum class LineDir: uint8_t { H, V };

/// Type of Root object, see rtp::Root::type().
/// Maybe printed out with getString()
/// \sa type()
enum class Type: uint8_t { Line2d, Point2d, Segment, OSegment, FRect, Circle, Ellipse, OPolyline, CPolyline };

/// Type of underlying floating point, see LPBase::dtype().
/// Maybe printed out with getString()
enum class Dtype: uint8_t {
	Float, Double, LongDouble,
	Other,  // ?
#ifdef HOMOG2D_USE_TTMATH
	Ttmath  ///< only if HOMOG2D_USE_TTMATH is defined, see manual
#endif
};

/// Returns stringified version of \ref type()
inline
const char* getString( Type t )
{
	const char* s=0;
	switch( t )
	{
		case Type::Line2d:     s="Line2d";    break;
		case Type::Point2d:    s="Point2d";   break;
		case Type::Segment:    s="Segment";   break;
		case Type::OSegment:   s="OSegment";  break;
		case Type::FRect:      s="FRect";     break;
		case Type::Circle:     s="Circle";    break;
		case Type::Ellipse:    s="Ellipse";   break;
		case Type::OPolyline:  s="OPolyline"; break;
		case Type::CPolyline:  s="CPolyline"; break;
		assert(0);
	}
	return s;
}

#ifdef HOMOG2D_ENABLE_VRTP
//------------------------------------------------------------------
/// Holds functors, used to  manage runtime polymorphism using \c std::variant.
/// See https://github.com/skramm/homog2d/blob/master/docs/homog2d_manual.md#section_rtp
namespace fct {

//------------------------------------------------------------------
/// A functor to get the type of an object in a std::variant, call with std::visit()
/**
\sa CommonType_
\sa type()
*/
struct TypeFunct
{
	template<typename T>
	Type operator ()(const T& a)
	{
		return a.type();
	}
};

struct DTypeFunct
{
	template<typename T>
	Dtype operator ()(const T& a)
	{
		return a.dtype();
	}
};

//------------------------------------------------------------------
/// A functor to get the length of an object in a std::variant, call with std::visit()
/**
\sa CommonType_
\sa length()
*/
struct LengthFunct
{
	template<typename T>
	HOMOG2D_INUMTYPE operator ()(const T& a)
	{
		return a.length();
	}
};

//------------------------------------------------------------------
/// A functor to get the area of an object in a std::variant, call with std::visit()
/**
\sa CommonType_
\sa area()
*/
struct AreaFunct
{
	template<typename T>
	HOMOG2D_INUMTYPE operator ()(const T& a)
	{
		return a.area();
	}
};

//------------------------------------------------------------------
/// A functor to get the size  (nb of points) of an object in a std::variant, call with std::visit()
/**
\sa CommonType_
\sa size()
*/
struct SizeFunct
{
	template<typename T>
	HOMOG2D_INUMTYPE operator ()(const T& a)
	{
		return a.size();
	}
};


//------------------------------------------------------------------
/// A functor used to apply a homography matrix to an object
template<typename FPT>
class TransformFunct
{
public:
	TransformFunct( const Homogr_<FPT>& h ): _h(h)
	{}

	template<typename T>
	CommonType_<FPT> operator ()(const T& a)
	{
		return CommonType_<FPT>{_h * a};
	}

private:
	const Homogr_<FPT>& _h;
};

//------------------------------------------------------------------
/// A functor used to draw objects. To use with std::variant and std::visit()
/**
The constructor has a third optional parameter that can be used to pass drawing parameters
*/
template<typename IMG>
struct DrawFunct
{
	DrawFunct(
		img::Image<IMG>& img,
		img::DrawParams dp=img::DrawParams()
	): _img(img), _drawParams(dp)
	{}

	img::Image<IMG>&      _img;
	const img::DrawParams _drawParams;

	template<typename T>
	void operator ()(const T& a)
	{
		a.draw( _img, _drawParams );
	}
};


//------------------------------------------------------------------
/// Convert std::variant object into the underlying type
/**
source: https://stackoverflow.com/a/72955535/193789
*/
template<typename... Ts>
struct VariantUnwrapper
{
    const std::variant<Ts...>& var;

    template <typename T>
    operator T() { return std::get<T>(var); }
};

#if __cplusplus < 202002L
/// Fix for the above VariantUnwrapper for C++17
/**
(may be removed when we switch to C++20)
\sa VariantUnwrapper
*/
template<typename... Ts>
VariantUnwrapper( const std::variant<Ts...>& ) -> VariantUnwrapper<Ts...>;
#endif

} // namespace fct
#endif // HOMOG2D_ENABLE_VRTP


inline
const char* getString( Dtype t )
{
	const char* s=0;
	switch( t )
	{
		case Dtype::Float:      s="Float";      break;
		case Dtype::Double:     s="Double";     break;
		case Dtype::LongDouble: s="LongDouble"; break;
		case Dtype::Other:      s="Other";      break;
#ifdef HOMOG2D_USE_TTMATH
		case Dtype::Ttmath:     s="ttmath";     break;
#endif
		assert(0);
	}
	return s;
}


//------------------------------------------------------------------
/// Holds private stuff
namespace priv {

/// Implementation of dsize(), returns nb of bits of mantissa and exponent (default implementation)
	template<typename T>
	inline
	std::pair<int,int> impl_dsize( const detail::DataFpType<T>& )
	{
		return std::make_pair(
			std::numeric_limits<T>::digits,
			sizeof(T)*8-std::numeric_limits<T>::digits-1
		);
	}

	inline
	Dtype impl_dtype( const detail::DataFpType<float>& )
	{
		return Dtype::Float;
	}
	inline
	Dtype impl_dtype( const detail::DataFpType<double>& )
	{
		return Dtype::Double;
	}
	inline
	Dtype impl_dtype( const detail::DataFpType<long double>& )
	{
		return Dtype::LongDouble;
	}
	template<typename T>
	inline
	Dtype impl_dtype( const detail::DataFpType<T>& )
	{
		return Dtype::Other;
	}
#ifdef HOMOG2D_USE_TTMATH
/// Implementation for ttmath types
	template<long unsigned int M, long unsigned int E>
	inline
	Dtype impl_dtype( const detail::DataFpType<ttmath::Big<M,E>>& )
	{
		return Dtype::Ttmath;
	}
/// Implementation for ttmath types
	template<long unsigned int M, long unsigned int E>
	inline
	std::pair<int,int> impl_dsize( const detail::DataFpType<ttmath::Big<M,E>>& )
	{
		return std::make_pair( M*sizeof(size_t)*8, E*sizeof(size_t)*8 );
	}

#endif
} // namespace priv


//------------------------------------------------------------------
/// Holds threshold values and api to access these
namespace thr {

static HOMOG2D_INUMTYPE& nullDistance()
{
	static HOMOG2D_INUMTYPE s_zeroDistance = HOMOG2D_THR_ZERO_DIST;
	return s_zeroDistance;
}
static HOMOG2D_INUMTYPE& nullOrthogDistance()
{
	static HOMOG2D_INUMTYPE s_zeroOrthoDistance = HOMOG2D_THR_ZERO_ORTHO_DIST;
	return s_zeroOrthoDistance;
}
static HOMOG2D_INUMTYPE& nullAngleValue()
{
	static HOMOG2D_INUMTYPE s_zeroAngleValue = HOMOG2D_THR_ZERO_ANGLE;
	return s_zeroAngleValue;
}

static HOMOG2D_INUMTYPE& nullDenom()
{
	static HOMOG2D_INUMTYPE _zeroDenom = HOMOG2D_THR_ZERO_DENOM;
	return _zeroDenom;
}

static HOMOG2D_INUMTYPE& nullDeter()
{
	static HOMOG2D_INUMTYPE _zeroDeter = HOMOG2D_THR_ZERO_DETER;
	return _zeroDeter;
}

/// This one is used for the Welzl minimum enclosing circle
static bool& doNotCheckRadius()
{
	static bool _doNotCheckRadius = false;
	return _doNotCheckRadius;
}

/// Helper function, could be needed
inline
void printThresholds( std::ostream& f )
{
	f << "homog2d: current threshold values:"
		<< "\n  -nullDistance()="       << nullDistance()
		<< "\n  -nullOrthogDistance()=" << nullOrthogDistance()
		<< "\n  -nullAngleValue()="     << nullAngleValue()
		<< "\n  -nullDenom()="          << nullDenom()
		<< "\n  -nullDeter()="          << nullDeter()
		<< '\n';
}

} // namespace thr

// forward declaration
/// \todo 20250201: why do we need this and why isn't the same required for \c OSegment_ ?
namespace base {
template<typename LP,typename FPT>
auto
operator << ( std::ostream&, const h2d::base::LPBase<LP,FPT>& )
-> std::ostream&;

template<typename T1,typename T2>
auto
operator << ( std::ostream&, const h2d::base::PolylineBase<T1,T2>& )
-> std::ostream&;
} // namespace base

// forward declaration, related to https://github.com/skramm/homog2d/issues/2
template<typename T,typename U>
Line2d_<T>
operator * ( const Homogr_<U>&, const Line2d_<T>& );

// forward declaration
template<typename PLT,typename FPT>
std::vector<Line2d_<HOMOG2D_INUMTYPE>>
getBisectorLines( const base::PolylineBase<PLT,FPT>& );

template<typename T1,typename T2>
HOMOG2D_INUMTYPE
getAngle( const T1&, const T2& );


namespace detail {

// forward declaration
template<typename FPT1,typename FPT2,typename FPT3>
void
product( Matrix_<FPT1>&, const Matrix_<FPT2>&, const Matrix_<FPT3>& );


//------------------------------------------------------------------
/// Returns true if one of the points share a common coordinate
/// (thus making them unable to define a bounding box)
template<typename FPT1,typename FPT2>
bool
shareCommonCoord( const Point2d_<FPT1>& p1, const Point2d_<FPT2>& p2 )
{
	if(
		   homog2d_abs( p1.getX() - p2.getX() ) < thr::nullOrthogDistance()
		|| homog2d_abs( p1.getY() - p2.getY() ) < thr::nullOrthogDistance()
	)
		return true;
	return false;
}

//------------------------------------------------------------------
/// Returns true if one of the points share a common coordinate
/// (thus making them unable to define a bounding box)
template<typename FPT1,typename FPT2>
bool
shareCommonCoord( const std::pair<Point2d_<FPT1>,Point2d_<FPT2>>& ppts )
{
	return shareCommonCoord( ppts.first , ppts.second );
}

//------------------------------------------------------------------
/// Private free function, get top-left and bottom-right points from two arbitrary points
/** Throws if one of the coordinates is equal to the other (x1=x2 or y1=y2)*/
template<typename FPT>
PointPair_<FPT>
getCorrectPoints( const Point2d_<FPT>& p0, const Point2d_<FPT>& p1 )
{
#ifndef HOMOG2D_NOCHECKS
	if( shareCommonCoord( p0, p1 ) )
		HOMOG2D_THROW_ERROR_1(
			"a coordinate of the 2 points is identical, does not define a rectangle:\n p0=" << p0 << " p1=" << p1
		);
#endif
	Point2d_<FPT> p00( std::min(p0.getX(), p1.getX()), std::min(p0.getY(), p1.getY()) );
	Point2d_<FPT> p11( std::max(p0.getX(), p1.getX()), std::max(p0.getY(), p1.getY()) );
	return std::make_pair( p00, p11 );
}

/// An alias used to hold data of a 3x3 matrix, see detail::Matrix_
template<typename T>
using matrix_t = std::array<std::array<T,3>,3>;


//------------------------------------------------------------------
/// Common templated class for all the geometric primitives
template<typename FPT>
class Common
{
public:
/// Get numerical data type as a Dtype value, can be stringified with h2d::getString(Dtype)
/// \sa h2d::dtype( const T& )
	Dtype dtype() const
	{
		return priv::impl_dtype( detail::DataFpType<FPT>() );
	}
/// Get data size expressed as number of bits for, respectively, mantissa and exponent.
/// \sa h2d::dsize(const T&)
	std::pair<int,int> dsize() const
	{
		return priv::impl_dsize( detail::DataFpType<FPT>() );
	}
/// This function is a fallback for all sub-classes that do not provide such a method.
/**
It is necessary in a runtime polymorphism context, as we would have build failures if a given type
disallows providing such a method
(for example, when trying to check if some object is inside an open polyline, which makes no sense).
*/
	template<typename T>
	constexpr bool isInside( const Common<T>& ) const
	{
		HOMOG2D_START;
		return false;
	}

#if 0
/// Fallback for classes not implementing this
/// \todo 20240327: this class is inherited by HMatrix... on which the concept of bounding box makes no sense!
/// Fix this.
	template<typename T>
	FRect_<T> getBB() const
	{
		HOMOG2D_THROW_ERROR_1( "unable to compute BB for object of type " << getString(this->type) );
		return FRect_<T>(); // to avoid a compile warning
	}
#endif

	size_t size() const
	{
		return 0;
	}
}; // class Common

} // namespace detail

//------------------------------------------------------------------
#ifdef HOMOG2D_ENABLE_PRTP

/// Holds pointer-based runtime polymorphism stuff
namespace rtp {

/// Non-templated root class, to achieve dynamic (runtime) polymorphism
/**
Only exists if symbol \c HOMOG2D_ENABLE_PRTP is defined, see
<a href="md_docs_homog2d_manual.html#build_options">build options</a>.
*/
class Root
{
public:
	virtual void draw( img::Image<img::SvgImage>&, img::DrawParams dp=img::DrawParams() ) const = 0;
#ifdef HOMOG2D_USE_OPENCV
	virtual void draw( img::Image<cv::Mat>&, img::DrawParams dp=img::DrawParams() ) const = 0;
#endif
	virtual HOMOG2D_INUMTYPE length() const = 0;
	virtual HOMOG2D_INUMTYPE area()   const = 0;
	virtual Type             type()   const = 0;
	virtual size_t           size()   const = 0;

	friend std::ostream& operator << ( std::ostream& f, const Root& p );
	virtual ~Root() {}
};

} // namespace rtp

#endif

namespace detail {
//------------------------------------------------------------------
/// A simple wrapper over a 3x3 matrix, provides root functionalities
/**
Homogeneous (thus the 'mutable' attribute).

\todo 20240326: we might need to add another level of inheritance.
This class inherits \c Common, which is designed to be inherited geometric primitives and as such holds
member function that cannot be used on a matrix !
(example: isInside() )
<br>
So either we remove the latter function and find a way to put it somewhere else, either we create another intermediate class.
*/
template<typename FPT>
class Matrix_: public Common<FPT>
{
	template<typename T> friend class Matrix_;

	template<typename T1,typename T2,typename FPT1,typename FPT2>
	friend void
	product( base::LPBase<T1,FPT1>&, const detail::Matrix_<FPT2>&, const base::LPBase<T2,FPT1>& );

	template<typename FPT1,typename FPT2,typename FPT3>
	friend void
	product( Matrix_<FPT1>&, const Matrix_<FPT2>&, const Matrix_<FPT3>& );

protected:
	mutable matrix_t<FPT> _mdata;
	mutable bool          _isNormalized = false;

public:
/// Constructor
	Matrix_()
	{
		p_fillZero();
	}

/// Copy-Constructor
	template<typename FPT2>
	Matrix_( const Matrix_<FPT2>& other )
	{
		for( int i=0; i<3; i++ )
			for( int j=0; j<3; j++ )
				_mdata[i][j] = other._mdata[i][j];
		_isNormalized = other._isNormalized;
	}

	matrix_t<FPT>&       getRaw()       { return _mdata; }
	const matrix_t<FPT>& getRaw() const { return _mdata; }

	template<typename T>
	void set( size_t r, size_t c, T v )
	{
		#ifndef HOMOG2D_NOCHECKS
			HOMOG2D_CHECK_ROW_COL;
		#endif
		_mdata[r][c] = v;
	}

	const FPT& value( size_t r, size_t c ) const
	{
		#ifndef HOMOG2D_NOCHECKS
			HOMOG2D_CHECK_ROW_COL;
		#endif
		return _mdata[r][c];
	}
	FPT& value( size_t r, size_t c )
	{
		#ifndef HOMOG2D_NOCHECKS
			HOMOG2D_CHECK_ROW_COL;
		#endif
		return _mdata[r][c];
	}

/// Return determinant of matrix
/**
See https://en.wikipedia.org/wiki/Determinant
*/
	HOMOG2D_INUMTYPE determ() const
	{
		auto det = _mdata[0][0] * p_det2x2( {1,1, 1,2, 2,1, 2,2} );
		det     -= _mdata[0][1] * p_det2x2( {1,0, 1,2, 2,0, 2,2} );
		det     += _mdata[0][2] * p_det2x2( {1,0, 1,1, 2,0, 2,1} );
		return det;
	}

/// Transpose and return matrix
	Matrix_& transpose()
	{
		matrix_t<FPT> out;
		for( int i=0; i<3; i++ )
			for( int j=0; j<3; j++ )
				out[i][j] = _mdata[j][i];
		_mdata = out;
		_isNormalized = false;
		return *this;
	}

/// Inverse matrix
	Matrix_& inverse()
	{
		auto det = determ();
		if( homog2d_abs(det) < thr::nullDeter() )
			HOMOG2D_THROW_ERROR_1( "matrix is not invertible, det=" << std::scientific << homog2d_abs(det) );

		auto adjugate = p_adjugate();
		p_divideAll(adjugate, det);
		_mdata = adjugate._mdata;
		_isNormalized = false;
		return *this;
	}
	bool isNormalized() const { return _isNormalized; }

protected:
	void p_normalizeMat( int r, int c ) const
	{
#ifndef HOMOG2D_NOCHECKS
		if( std::fabs(_mdata[r][c]) < thr::nullDenom() )
			HOMOG2D_THROW_ERROR_1(
				"Unable to normalize matrix, value at ("
					<< r << ',' << c << ") less than " << thr::nullDenom()
			);
#endif
		p_divideBy( r, c );
		if( std::signbit( _mdata[r][c] ) )
			for( auto& li: _mdata )
				for( auto& e: li )
					e = -e;
		_isNormalized = true;
	}

/// Divide all elements by the value at (r,c), used for normalization.
/** No need to check value, done by caller */
	void p_divideBy( size_t r, size_t c ) const
	{
//		assert( std::fabs( _mdata[r][c] ) > 1000*std::numeric_limits<FPT>::epsilon() );
		for( auto& li: _mdata )
			for( auto& e: li )
				e /= _mdata[r][c];
	}

	void p_fillZero()
	{
		for( auto& li: _mdata )
			for( auto& e: li )
				e = 0.;
	}
	void p_fillEye()
	{
		p_fillZero();
		_mdata[0][0] = 1.;
		_mdata[1][1] = 1.;  // "eye" matrix => unit transformation
		_mdata[2][2] = 1.;
	}

	template<typename T>
	void p_fillWith( const T& in )
	{
		for( auto i=0; i<3; i++ )
			for( auto j=0; j<3; j++ )
				_mdata[i][j] = in[i][j];
		_isNormalized = false;
	}

/// Divide all elements of \c mat by \c value
	template<typename FPT2>
	void p_divideAll( detail::Matrix_<FPT>& mat, FPT2 value ) const
	{
		for( int i=0; i<3; i++ )
			for( int j=0; j<3; j++ )
				mat._mdata[i][j] /= value;
		_isNormalized = false;
	}
	template<typename T1,typename T2>
	friend Matrix_<T1> operator * ( const Matrix_<T1>&, const Matrix_<T2>& );

private:
	HOMOG2D_INUMTYPE p_det2x2( const std::vector<int>& v ) const
	{
		auto det = static_cast<HOMOG2D_INUMTYPE>( _mdata[v[0]][v[1]] ) * _mdata[v[6]][v[7]];
		det -=     static_cast<HOMOG2D_INUMTYPE>( _mdata[v[2]][v[3]] ) * _mdata[v[4]][v[5]];
		return det;
	}

/// Computes adjugate matrix, see https://en.wikipedia.org/wiki/Adjugate_matrix#3_%C3%97_3_generic_matrix
	detail::Matrix_<FPT> p_adjugate() const
	{
		detail::Matrix_<FPT> mat_out;
		matrix_t<FPT>& out = mat_out._mdata;

		out[ 0 ][ 0 ] =  p_det2x2( {1,1, 1,2, 2,1, 2,2} );
		out[ 0 ][ 1 ] = -p_det2x2( {0,1, 0,2, 2,1, 2,2} );
		out[ 0 ][ 2 ] =  p_det2x2( {0,1, 0,2, 1,1, 1,2} );

		out[ 1 ][ 0 ] = -p_det2x2( {1,0, 1,2, 2,0, 2,2} );
		out[ 1 ][ 1 ] =  p_det2x2( {0,0, 0,2, 2,0, 2,2} );
		out[ 1 ][ 2 ] = -p_det2x2( {0,0, 0,2, 1,0, 1,2} );

		out[ 2 ][ 0 ] =  p_det2x2( {1,0, 1,1, 2,0, 2,1} );
		out[ 2 ][ 1 ] = -p_det2x2( {0,0, 0,1, 2,0, 2,1} );
		out[ 2 ][ 2 ] =  p_det2x2( {0,0, 0,1, 1,0, 1,1} );

		return mat_out;
	}

	friend std::ostream&
	operator << ( std::ostream& f, const Matrix_& h )
	{
		for( const auto& li: h._mdata )
		{
			f << "| ";
			for( const auto& e: li )
				f << std::setw(6) << e << ' ';
			f << " |\n";
		}
		return f;
	}

}; // class Matrix_

template<typename T1,typename T2,typename FPT1,typename FPT2>
void
product( base::LPBase<T1,FPT1>&, const detail::Matrix_<FPT2>&, const base::LPBase<T2,FPT1>& );

template<typename T1,typename T2>
Matrix_<T1> operator * ( const Matrix_<T1>& h1, const Matrix_<T2>& h2 )
{
//	HOMOG2D_START;
	Matrix_<T1> out;
	product( out, h1, h2 );
	return out;
}

} // namespace detail

namespace trait {
template<typename> struct IsBigNumType : std::false_type {};
#ifdef HOMOG2D_USE_TTMATH
template<int T1,int T2> struct IsBigNumType<ttmath::Big<T1,T2>> : std::true_type {};
#endif

} // namespace trait

//------------------------------------------------------------------
/// A 2D homography, defining a planar transformation
/**
To define an affine or rigid transformation, you can use:
- setRotation()
- setTranslation()
- setScale()

To add an affine or rigid transformation to the current one, you can use:
- addRotation()
- addTranslation()
- addScale()

To return to unit transformation, use init()

Implemented as a 3x3 matrix

Templated by Floating-Point Type (FPT) and by type M (typ::IsEpipmat or typ::IsHomogr)
 */
template<typename M,typename FPT>
class Hmatrix_ : public detail::Matrix_<FPT>
{
	template<typename T1,typename T2> friend class LPBase;

	template<typename T,typename U>
	friend Line2d_<T>
	operator * ( const Homogr_<U>&, const Line2d_<T>& );

	template<typename T,typename U>
	friend Point2d_<T>
	operator * ( const Homogr_<U>&, const Point2d_<T>& );

	template<typename T,typename U,typename V>
	friend base::LPBase<typename detail::HelperPL<T>::OtherType,V>
	operator * ( const Hmatrix_<typ::IsEpipmat,U>& h, const base::LPBase<T,V>& in );

public:

/// \name Constructors
///@{

	/// Default constructor, initialize to unit transformation
	Hmatrix_()
	{
		init();
	}

/// Constructor, set homography to a rotation matrix of angle \c val
	template<typename T>
	explicit Hmatrix_( T val )
	{
		HOMOG2D_CHECK_IS_NUMBER(T);
		init();
		setRotation( val );
	}

/// Constructor, set homography to a translation matrix ( see Hmatrix_( T ) )
	template<typename T1,typename T2>
	explicit Hmatrix_( T1 tx, T2 ty )
	{
		HOMOG2D_CHECK_IS_NUMBER(T1);
		HOMOG2D_CHECK_IS_NUMBER(T2);
		init();
		setTranslation( tx, ty );
	}

/// Constructor, used to fill with a vector of vector matrix
/** \warning
- Input matrix \b must be 3 x 3, but type can be anything that can be copied to \c double
- no checking is done on validity of matrix as an homography.
Thus some assert can get triggered elsewhere.
*/
	template<typename T>
	Hmatrix_( const std::vector<std::vector<T>>& in )
	{
#ifndef HOMOG2D_NOCHECKS
		HOMOG2D_CHECK_IS_NUMBER(T);
		if( in.size() != 3 )
			HOMOG2D_THROW_ERROR_1( "Invalid line size for input: " << in.size() );
		for( auto li: in )
			if( li.size() != 3 )
				HOMOG2D_THROW_ERROR_1( "Invalid column size for input: " << li.size() );
#endif
		detail::Matrix_<FPT>::p_fillWith( in );
		normalize();
	}

/// Constructor, used to fill with a std::array
	template<typename T>
	Hmatrix_( const std::array<std::array<T,3>,3>& in )
	{
		HOMOG2D_CHECK_IS_NUMBER(T);
		detail::Matrix_<FPT>::p_fillWith( in );
		normalize();
	}

/// Copy-constructor
	Hmatrix_( const Hmatrix_<M,FPT>& other )
		: detail::Matrix_<FPT>( other)
		, _hasChanged   ( true )
		, _hmt          (  nullptr )
	{
		detail::Matrix_<FPT>::getRaw() = other.getRaw();
	}

#ifdef HOMOG2D_USE_OPENCV
/// Constructor used to initialise with a cv::Mat, call the assignment operator
	Hmatrix_( const cv::Mat& mat )
	{
		*this = mat;
	}
#endif

///@}

/// Assignment operator
	Hmatrix_& operator = ( const Hmatrix_<M,FPT>& other )
	{
		if( this != &other )
			detail::Matrix_<FPT>::getRaw() = other.getRaw();
		_hasChanged = true;
		return *this;
	}

/// Inverse matrix
	Hmatrix_& inverse()
	{
		detail::Matrix_<FPT>::inverse();
		normalize();
		return *this;
	}

#if 0
/// Setter \warning No normalization is done, as this can be done
/// several times to store values, we therefore must not normalize in between
	template<typename T>
	void set(
		size_t r, ///< row
		size_t c, ///< col
		T      v  ///< value
	)
	{
		#ifndef HOMOG2D_NOCHECKS
			HOMOG2D_CHECK_ROW_COL;
		#endif
		_data[r][c] = v;
		_isNormalized = false;
		_hasChanged = true;
	}

/// Getter
	FPT get( size_t r, size_t c ) const
	{
		#ifndef HOMOG2D_NOCHECKS
			HOMOG2D_CHECK_ROW_COL;
		#endif
		return _data[r][c];
	}

	detail::Matrix_<FPT>&       getMat()       { return static_cast<detail::Matrix_<FPT>>(*this); }
	const detail::Matrix_<FPT>& getMat() const { return static_cast<detail::Matrix_<FPT>>(*this); }
#endif // 0

	void init()
	{
		impl_mat_init0( detail::BaseHelper<M>() );
	}

/// \name Adding/assigning a transformation
///@{

/// Adds a translation \c tx,ty to the matrix
	template<typename T>
	Hmatrix_& addTranslation( T tx, T ty )
	{
		HOMOG2D_CHECK_IS_NUMBER(T);
		Hmatrix_ out;
		out.setTranslation( tx, ty );
		*this = out * *this;
		return *this;
	}
/// Sets the matrix as a translation \c tx,ty
	template<typename T1,typename T2>
	Hmatrix_& setTranslation( T1 tx, T2 ty )
	{
		HOMOG2D_CHECK_IS_NUMBER(T1);
		HOMOG2D_CHECK_IS_NUMBER(T2);
		init();
		auto& mat = detail::Matrix_<FPT>::_mdata;
		mat[0][2] = tx;
		mat[1][2] = ty;
		detail::Matrix_<FPT>::_isNormalized = true;
		_hasChanged = true;
		return *this;
	}
/// Adds a rotation with an angle \c theta (radians) to the matrix
	template<typename T>
	Hmatrix_& addRotation( T theta )
	{
		HOMOG2D_CHECK_IS_NUMBER(T);
		Hmatrix_ out;
		out.setRotation( theta );
		*this = out * *this;
		return *this;
	}
/// Sets the matrix as a rotation with an angle \c theta (radians)
	template<typename T>
	Hmatrix_& setRotation( T theta )
	{
		HOMOG2D_CHECK_IS_NUMBER(T);
		auto& mat = detail::Matrix_<FPT>::_mdata;
		init();
		mat[0][0] = mat[1][1] = std::cos(theta);
		mat[1][0] = std::sin(theta);
		mat[0][1] = -mat[1][0];
		detail::Matrix_<FPT>::_isNormalized = true;
		_hasChanged = true;
		return *this;
	}
/// Adds the same scale factor to the matrix
	template<typename T>
	Hmatrix_& addScale( T k )
	{
		HOMOG2D_CHECK_IS_NUMBER(T);
		return this->addScale( k, k );
	}
/// Adds a scale factor to the matrix
	template<typename T1,typename T2>
	Hmatrix_& addScale( T1 kx, T2 ky )
	{
		HOMOG2D_CHECK_IS_NUMBER(T1);
		HOMOG2D_CHECK_IS_NUMBER(T2);
		Hmatrix_ out;
		out.setScale( kx, ky );
		*this = out * *this;
		_hasChanged = true;
		return *this;
	}
/// Sets the matrix as a scaling transformation (same on two axis)
	template<typename T>
	Hmatrix_& setScale( T k )
	{
		HOMOG2D_CHECK_IS_NUMBER(T);
		return setScale( k, k );
	}
/// Sets the matrix as a scaling transformation
	template<typename T1,typename T2>
	Hmatrix_& setScale( T1 kx, T2 ky )
	{
		HOMOG2D_CHECK_IS_NUMBER(T1);
		HOMOG2D_CHECK_IS_NUMBER(T2);
		init();
		auto& mat = detail::Matrix_<FPT>::_mdata;
		mat[0][0] = kx;
		mat[1][1] = ky;
		detail::Matrix_<FPT>::_isNormalized = true;
		_hasChanged = true;
		return *this;
	}
///@}

	template<typename T>
	void applyTo( T& ) const;

#ifdef HOMOG2D_USE_OPENCV
	void copyTo( cv::Mat&, int type=CV_64F ) const;
	Hmatrix_& operator = ( const cv::Mat& );
#endif

/// Homography normalisation
/// (const because flag \c _hasChanged declared as \c mutable)
	void normalize() const
	{
		detail::Matrix_<FPT>::p_normalizeMat(2,2);
		_hasChanged = true;
	}

	void buildFrom4Points( const std::vector<Point2d_<FPT>>&, const std::vector<Point2d_<FPT>>&, int method=1 );

/// Matrix multiplication, call the base class product
	friend Hmatrix_ operator * ( const Hmatrix_& h1, const Hmatrix_& h2 )
	{
		Hmatrix_ out;
		detail::product( out, static_cast<detail::Matrix_<FPT>>(h1), static_cast<detail::Matrix_<FPT>>(h2) ) ;
		out.normalize();
		out._hasChanged = true;
		return out;
	}

/// Comparison operator. Does normalization if required
/**
This does an absolute comparison of all matrix elements, one by one,
and if one differs more than the threshold, it will return false
*/
	bool operator == ( const Hmatrix_& h ) const
	{
		auto& data = detail::Matrix_<FPT>::_mdata;

		if( !detail::Matrix_<FPT>::isNormalized() )
			normalize();
		if( !h.isNormalized() )
			h.normalize();

		for( int i=0; i<3; i++ )
			for( int j=0; j<3; j++ )
				if( std::fabs(
					static_cast<HOMOG2D_INUMTYPE>( data[i][j] ) - h.value(i,j) )
					>= thr::nullDeter()
				)
					return false;
		return true;
	}

/// Comparison operator. Does normalization if required
	bool operator != ( const Hmatrix_& h ) const
	{
		return !(*this == h);
	}

//////////////////////////
//   PRIVATE FUNCTIONS  //
//////////////////////////

private:
#ifdef HOMOG2D_FUTURE_STUFF
/// Implementation for epipolar matrices: initialize to aligned axis
	void impl_mat_init0( const detail::BaseHelper<typ::IsEpipmat>& )
	{
		_data.fillZero();
		_data[2][1] = 1.;
		_data[1][2] = 1.;
		_isNormalized = true;
	}
#endif

/// Implementation for homographies: initialize to unit transformation
	void impl_mat_init0( const detail::BaseHelper<typ::IsHomogr>& )
	{
		detail::Matrix_<FPT>::p_fillEye();
		detail::Matrix_<FPT>::_isNormalized = true;
	}

//////////////////////////
//      DATA SECTION    //
//////////////////////////
private:
	mutable bool _hasChanged   = true;
	mutable std::unique_ptr<detail::Matrix_<FPT>> _hmt; ///< used to store \f$ H^{-1} \f$, but only if required

	friend std::ostream& operator << ( std::ostream& f, const Hmatrix_& h )
	{
		f << "Hmatrix:\n"
			<< static_cast<const detail::Matrix_<FPT>&>(h);
		return f;
	}

}; // class Hmatrix_


//------------------------------------------------------------------
/// Holds traits classes
namespace trait {

/// Traits class, used in generic draw() function
/**
\todo 20240504 this is only used in the draw() free function but actually not really needed:
as that function just calls the member function,
we can just let the build fail is no suitable member function is found.
*/
template<typename T> struct IsDrawable              : std::false_type {};
template<typename T> struct IsDrawable<Circle_<T>>  : std::true_type  {};
template<typename T> struct IsDrawable<FRect_<T>>   : std::true_type  {};
template<typename T> struct IsDrawable<Segment_<T>> : std::true_type  {};
template<typename T> struct IsDrawable<OSegment_<T>>  : std::true_type  {};
template<typename T> struct IsDrawable<Line2d_<T>>  : std::true_type  {};
template<typename T> struct IsDrawable<Point2d_<T>> : std::true_type  {};
template<typename T> struct IsDrawable<Ellipse_<T>> : std::true_type  {};
template<typename T1,typename T2> struct IsDrawable<base::PolylineBase<T1,T2>>: std::true_type  {};

/// Traits class, used in intersects() for Polyline
template<typename T> struct IsShape              : std::false_type {};
template<typename T> struct IsShape<Circle_<T>>  : std::true_type  {};
template<typename T> struct IsShape<FRect_<T>>   : std::true_type  {};
template<typename T> struct IsShape<Segment_<T>> : std::true_type  {};
template<typename T> struct IsShape<OSegment_<T>>: std::true_type  {};
template<typename T> struct IsShape<Line2d_<T>>  : std::true_type  {};
template<typename T1,typename T2> struct IsShape<base::PolylineBase<T1,T2>>: std::true_type  {};
//template<typename T> struct IsShape<Ellipse_<T>>:  std::true_type  {};

/// Traits class, used to determine if we can use some "isInside()" function
template<typename T> struct HasArea              : std::false_type {};
template<typename T> struct HasArea<Circle_<T>>  : std::true_type  {};
template<typename T> struct HasArea<FRect_<T>>   : std::true_type  {};
template<typename T> struct HasArea<Ellipse_<T>> : std::true_type  {};
template<typename T> struct HasArea<base::PolylineBase<typename typ::IsClosed,T>>: std::true_type  {};

/// This one is used in base;;PolylineBase::isInside()
/// \todo 20250131: probably useless, check if this can be replaced by some "if constexpr"
template<typename T> struct PolIsClosed                                              : std::false_type {};
template<typename T> struct PolIsClosed<base::PolylineBase<typename typ::IsClosed,T>>: std::true_type  {};


/// Traits class used in operator * ( const Hmatrix_<typ::IsHomogr,FPT>& h, const Cont& vin ),
/// used to detect if container is valid
template <typename T>               struct IsContainer                     : std::false_type { };
template <typename T,std::size_t N> struct IsContainer<std::array<T,N>>    : std::true_type { };
template <typename... Ts>           struct IsContainer<std::vector<Ts...>> : std::true_type { };
template <typename... Ts>           struct IsContainer<std::list<Ts...  >> : std::true_type { };

/// Traits class used to detect if container \c T is a \c std::array
/** (because allocation is different, see \ref alloc() ) */
template <typename T>           struct IsArray                   : std::false_type {};
template <typename V, size_t n> struct IsArray<std::array<V, n>> : std::true_type {};

/// Traits class, used for getBB() set of functions
template<class>   struct IsSegment              : std::false_type {};
template<class T> struct IsSegment<Segment_<T>> : std::true_type {};
template<class>   struct IsPoint                : std::false_type {};
template<class T> struct IsPoint<Point2d_<T>>   : std::true_type {};

/// Traits class, used to check if type has a Bounding Box
/**
Difference with \c trait::HasArea is that this one is true for OPolyline, whereas the other is not
*/
template<class>   struct HasBB              : std::false_type {};
template<class T> struct HasBB<Ellipse_<T>> : std::true_type {};
template<class T> struct HasBB<FRect_<T>>   : std::true_type {};
template<class T> struct HasBB<Circle_<T>>  : std::true_type {};
template<typename T1,typename T2> struct HasBB<base::PolylineBase<T1,T2>>: std::true_type  {};

#ifdef HOMOG2D_ENABLE_VRTP
template<typename T>       struct IsVariant                       : std::false_type {};
template<typename ...Args> struct IsVariant<std::variant<Args...>>: std::true_type {};
#endif

} // namespace trait


//------------------------------------------------------------------
namespace detail {

/// Holds 9 parameters of Ellipse_
template<typename T>
struct EllParams
{
	template<typename U> friend struct EllParams;

	EllParams() = default;

	/// Copy-constructor is needed when converting from one type to another type
	template<typename U>
	EllParams( const EllParams<U>& p )
	{
		x0   = p.x0;
		y0   = p.y0;
		theta= p.theta;
		sint = p.sint;
		cost = p.cost;
		a    = p.a;
		b    = p.b;
		a2   = p.a2;
		b2   = p.b2;
	}

	T x0, y0;     ///< center
	T theta = 0.; ///< angle
	T sint, cost; ///< \f$ \sin( \theta), \cos( \theta) \f$
	T a, b;
	T a2, b2;     ///< squared values of a and b

	template<typename U>
	friend std::ostream& operator << ( std::ostream& f, const EllParams<U>& par );
};

template<typename U>
std::ostream& operator << ( std::ostream& f, const EllParams<U>& par )
{
	f << "EllParams: origin=" << par.x0 << "," << par.y0
		<< " angle=" << par.theta *180./M_PI
		<< " a=" << par.a << " b=" << par.b
		<< ' ';
	return f;
}

} // namespace detail

//------------------------------------------------------------------
/// Ellipse as a conic in matrix form.
/**
This enables its projection using homography

See:
- https://en.wikipedia.org/wiki/Ellipse#General_ellipse
- https://en.wikipedia.org/wiki/Matrix_representation_of_conic_sections

General equation of an ellipse:
\f[
A x^2 + B x y + C y^2 + D x + E y + F = 0
\f]
It can be written as a 3 x 3 matrix:
\f[
\begin{bmatrix}
  A & B/2 & D/2 \\
  B/2 & C & E/2 \\
  D/2 & E/2 & F
\end{bmatrix}
\f]

Matrix coefficients computed from center x0,y0, major and minor distances (a,b) and angle theta:
\f[
\begin{aligned}
  A &=   a^2 \sin^2\theta + b^2 \cos^2\theta \\
  B &=  2\left(b^2 - a^2\right) \sin\theta \cos\theta \\
  C &=   a^2 \cos^2\theta + b^2 \sin^2\theta \\
  D &= -2A x_\circ   -  B y_\circ \\
  E &= - B x_\circ   - 2C y_\circ \\
  F &=   A x_\circ^2 +  B x_\circ y_\circ + C y_\circ^2 - a^2 b^2
\end{aligned}
\f]

Homography projection: https://math.stackexchange.com/a/2320082/133647

\f[
Q' = H^{-T} \cdot Q \cdot H^{-1}
\f]

*/
template<typename FPT>
class Ellipse_: public detail::Matrix_<FPT>
#ifdef HOMOG2D_ENABLE_PRTP
, public rtp::Root
#endif
{
public:
	using FType = FPT;
	using detail::Common<FPT>::isInside;
	using SType = typ::T_Ellipse;

	Type type() const
	{
		return Type::Ellipse;
	}

	template<typename T> friend class Ellipse_;

	template<typename FPT1,typename FPT2>
	friend Ellipse_<FPT1>
	operator * ( const Homogr_<FPT2>&, const Circle_<FPT1>& );

	template<typename FPT1,typename FPT2>
	friend Ellipse_<FPT1>
	operator * ( const Homogr_<FPT2>&, const Ellipse_<FPT1>& );

public:
/// \name Constructors
///@{

/// Default constructor: centered at (0,0), major=2, minor=1
	Ellipse_(): Ellipse_( 0., 0., 2., 1., 0. )
	{}

/// Constructor 1
	template<typename T1,typename T2=double,typename T3=double>
	Ellipse_( const Point2d_<T1>& pt, T2 major=2., T2 minor=1., T3 angle=0. )
		: Ellipse_( pt.getX(), pt.getY(), major, minor, angle )
	{}

/// Constructor 2
	template<typename T1,typename T2=double,typename T3=double>
	explicit Ellipse_( T1 x, T1 y, T2 major=2., T2 minor=1., T3 angle=0. )
	{
		HOMOG2D_CHECK_IS_NUMBER(T1);
		HOMOG2D_CHECK_IS_NUMBER(T2);
		HOMOG2D_CHECK_IS_NUMBER(T3);
		if( major<minor )
			std::swap( major, minor );
		p_init( x, y, major, minor, angle );
	}

/// Constructor 3, import from circle
	explicit Ellipse_( const Circle_<FPT>& cir )
	{
		p_init( cir.center().getX(), cir.center().getY(), cir.radius(), cir.radius(), 0. );
	}

/// Copy-Constructor
	template<typename FPT2>
	Ellipse_( const Ellipse_<FPT2>& other )
		: detail::Matrix_<FPT>( other )
	{}
///@}

/// Translate Ellipse
	template<typename TX, typename TY>
	void translate( TX dx, TY dy )
	{
		HOMOG2D_CHECK_IS_NUMBER( TX );
		HOMOG2D_CHECK_IS_NUMBER( TY );
		auto par = p_getParams<HOMOG2D_INUMTYPE>();
		p_init( par.x0+dx, par.y0+dy, par.a, par.b, par.theta );
	}
/// Translate Ellipse
	template<typename T1, typename T2>
	void translate( const std::pair<T1,T2>& ppt )
	{
		this->translate( ppt.first, ppt.second );
	}

/// Move Ellipse to new location
	template<typename TX, typename TY>
	void moveTo( TX x, TY y )
	{
		HOMOG2D_CHECK_IS_NUMBER( TX );
		HOMOG2D_CHECK_IS_NUMBER( TY );
		auto par = p_getParams<HOMOG2D_INUMTYPE>();
		p_init( x, y, par.a, par.b, par.theta );
	}

/// Move Ellipse to new location, given by \c new_org
	template<typename T1>
	void moveTo( const Point2d_<T1>& new_org )
	{
		this->moveTo( new_org.getX(), new_org.getY() );
	}

/// \name attributes of ellipse
///@{

	constexpr size_t size() const
	{
		return 1;
	}

	bool isCircle( HOMOG2D_INUMTYPE thres=1.E-10 )           const;
	Point2d_<FPT>                                getCenter() const;
	CPolyline_<FPT>                              getOBB()    const;
	auto                                         getBB()     const;
	HOMOG2D_INUMTYPE                             angle()     const;
	std::pair<HOMOG2D_INUMTYPE,HOMOG2D_INUMTYPE> getMajMin() const;

///@}

/// Area of ellipse
	HOMOG2D_INUMTYPE area() const
	{
		auto par = p_getParams<HOMOG2D_INUMTYPE>();
		return M_PI * par.a * par.b;
	}
// Circumference
	HOMOG2D_INUMTYPE length() const;

	std::pair<Line2d_<FPT>,Line2d_<FPT>> getAxisLines() const;

	template<typename FPT2>
	bool pointIsInside( const Point2d_<FPT2>& ) const;

//////////////////////////
//       OPERATORS      //
//////////////////////////

	template<typename T>
	friend std::ostream&
	operator << ( std::ostream& f, const Ellipse_<T>& ell );

/// Comparison operator. Does normalization if required
	bool operator == ( const Ellipse_& h ) const
	{
		auto& data = detail::Matrix_<FPT>::_mdata;

		if( !detail::Matrix_<FPT>::isNormalized() )
			detail::Matrix_<FPT>::p_normalizeMat(2,2);
		if( !h.isNormalized() )
			h.p_normalizeMat(2,2);

		for( int i=0; i<3; i++ )
			for( int j=0; j<3; j++ )
				if( std::fabs(
					static_cast<HOMOG2D_INUMTYPE>( data[i][j] ) - h.value(i,j) )
					>= thr::nullDeter()
				)
					return false;
		return true;
	}

/// Comparison operator. Does normalization if required
	bool operator != ( const Ellipse_& e ) const
	{
		return !(*this == e);
	}

//////////////////////////
//   PRIVATE FUNCTIONS  //
//////////////////////////
private:
/// private constructor, needed in friend function only
/**
This is not public, because: 1-useless, 2-no guarantee would be given that the input
is indeed a valid ellipse
*/
	explicit Ellipse_( const detail::Matrix_<FPT>& mat ): detail::Matrix_<FPT>( mat )
	{}

	template<typename T>
	detail::EllParams<T> p_getParams() const;
	template<typename T>
	detail::EllParams<T> p_computeParams() const;

/// Called by all the constructors, fills the matrix.
	void p_init( double x0, double y0, double a, double b, double theta=0. )
	{
		auto& data = detail::Matrix_<FPT>::_mdata;
		HOMOG2D_INUMTYPE sin1 = std::sin(theta);
		HOMOG2D_INUMTYPE cos1 = std::cos(theta);
		HOMOG2D_INUMTYPE sin2 = sin1 * sin1;
		HOMOG2D_INUMTYPE cos2 = cos1 * cos1;
		HOMOG2D_INUMTYPE a2   = a*a;
		HOMOG2D_INUMTYPE b2   = b*b;

		HOMOG2D_INUMTYPE A = a2*sin2 + b2*cos2;
		HOMOG2D_INUMTYPE B = (HOMOG2D_INUMTYPE)2.*(b2-a2) * std::sin(theta) * std::cos(theta);
		HOMOG2D_INUMTYPE C = a2 * cos2 + b2 * sin2;
		HOMOG2D_INUMTYPE D = (HOMOG2D_INUMTYPE)(-2.)*A * x0 -    B * y0;
		HOMOG2D_INUMTYPE E =   - B * x0 - (HOMOG2D_INUMTYPE)2.*C * y0;
		HOMOG2D_INUMTYPE F = A*x0*x0 + B*x0*y0 + C*y0*y0 - a2*b2;

		data[0][0] = A;
		data[1][1] = C;
		data[2][2] = F;

		data[0][1] = data[1][0] = B / 2.;
		data[0][2] = data[2][0] = D / 2.;
		data[1][2] = data[2][1] = E / 2.;

#ifdef HOMOG2D_OPTIMIZE_SPEED
		_epHasChanged = false;
		_par.a = a;
		_par.b = b;
		_par.a2 = a2;
		_par.b2 = b2;
		_par.theta = theta;
		_par.sint = sin1;
		_par.cost = cos1;
		_par.x0 = x0;
		_par.y0 = y0;
#endif
	}

public:
#ifdef HOMOG2D_USE_OPENCV
	void draw( img::Image<cv::Mat>&,       img::DrawParams dp=img::DrawParams() ) const;
#endif
	void draw( img::Image<img::SvgImage>&, img::DrawParams dp=img::DrawParams() ) const;

//////////////////////////
//      DATA SECTION    //
//////////////////////////
private:
// (matrix holding the data is inherited from base class)
#ifdef HOMOG2D_OPTIMIZE_SPEED
	mutable bool _epHasChanged = true;   ///< if true, means we need to recompute parameters
	mutable detail::EllParams<FPT> _par;
#endif
}; // class Ellipse


//------------------------------------------------------------------
namespace detail {

// forward declaration of template instanciation
template<typename T1,typename T2,typename FPT1,typename FPT2>
base::LPBase<T1,FPT1>
crossProduct( const base::LPBase<T2,FPT1>&, const base::LPBase<T2,FPT2>& );

template<typename FPT1,typename FPT2>
HOMOG2D_INUMTYPE
crossProductV( const base::SegVec<typ::IsOSeg,FPT1>&, const base::SegVec<typ::IsOSeg,FPT2>& );

class Inters_1 {};
class Inters_2 {};

/// Common stuff for intersection code
struct IntersectCommon
{
protected:
	bool _doesIntersect = false;
public:
	bool operator()() const
	{
		return _doesIntersect;
	}
};

/// Base class for intersection, gets specialized
template<typename T,typename FPT>
class Intersect {};

//------------------------------------------------------------------
/// One point intersection
template<typename FPT>
class Intersect<Inters_1,FPT>: public IntersectCommon
{
	template<typename T,typename U> friend class h2d::base::SegVec;

	public:
		Point2d_<FPT>
		get() const
		{
			if( !_doesIntersect )
				HOMOG2D_THROW_ERROR_1( "No intersection points" );
			return _ptIntersect;
		}
		void set( const Point2d_<FPT>& pt )
		{
			_ptIntersect = pt;
			_doesIntersect = true;
		}
		size_t size() const { return _doesIntersect?1:0; }

		Intersect() {}
		Intersect( const Point2d_<FPT>& ptInter )
			: _ptIntersect(ptInter)
		{
			_doesIntersect = true;
		}
/// To enable conversions from different floating-point types
		template<typename FPT2>
		Intersect( const Intersect<Inters_1,FPT2>& other )
			: IntersectCommon( other )
		{
			_ptIntersect   = other._ptIntersect;
		}

	private:
		Point2d_<FPT> _ptIntersect;
};

//------------------------------------------------------------------
/// Two points intersection
template<typename FPT>
class Intersect<Inters_2,FPT>: public IntersectCommon
{
	template<typename U,typename V>
	friend class ::h2d::base::LPBase;

	public:
		Intersect() {}
		Intersect( const Point2d_<FPT>& p1, const Point2d_<FPT>& p2 )
			: _ptIntersect_1(p1), _ptIntersect_2(p2)
		{
				_doesIntersect = true;
		}
/// To enable conversions from different floating-point types
		template<typename FPT2>
		Intersect( const Intersect<Inters_2,FPT2>& other )
			: IntersectCommon( other )
		{
			auto ppts = other.get();
			_ptIntersect_1 = ppts.first;
			_ptIntersect_2 = ppts.second;
		}
		size_t size() const { return _doesIntersect?2:0; }

		PointPair_<FPT>
		get() const
		{
			if( !_doesIntersect )
				HOMOG2D_THROW_ERROR_1( "No intersection points" );
			return std::make_pair( _ptIntersect_1, _ptIntersect_2 );
		}

	private:
		Point2d_<FPT> _ptIntersect_1, _ptIntersect_2;

	friend std::ostream& operator << ( std::ostream& f, const Intersect<Inters_2,FPT>& inters )
	{
		f << "bool=" << inters._doesIntersect
			<< " p1:" << inters._ptIntersect_1
			<< " p2:" << inters._ptIntersect_2;
		return f;
	}
};

//------------------------------------------------------------------
/// Multiple points intersections
template<typename FPT>
class IntersectM
{
private:
	mutable std::vector<Point2d_<FPT>> _vecInters; ///< mutable, because it can get sorted in const functions
public:
	IntersectM() {}
/// To enable conversions from different floating-point types
	template<typename FPT2>
	IntersectM( const IntersectM<FPT2>& other )
	{
		_vecInters.resize( other.size() );
		auto it = _vecInters.begin();
		for( const auto& elem: other.get() )
			*it++ = elem; // automatic type conversion
	}

	bool operator()() const
	{
		return !_vecInters.empty();
	}
	size_t size() const { return _vecInters.size(); }
	void add( const Point2d_<FPT>& pt )
	{
		_vecInters.push_back(pt);
	}

	void add( const std::vector<Point2d_<FPT>>& vpt )
	{
		for( const auto& pt: vpt )
			_vecInters.push_back(pt);
	}

/// Returns the intersection points, sorted
	std::vector<Point2d_<FPT>> get() const
	{
		std::sort( std::begin(_vecInters), std::end(_vecInters) );
		return _vecInters;
	}
	friend std::ostream&
	operator << ( std::ostream& f, const IntersectM& i )
	{
		f << "IntersectM: size=" << i.size() << '\n' << i._vecInters;
		return f;
	}
};

//------------------------------------------------------------------
/// Helper class, holds result of intersections of two FRect_
/// \sa FRect_::intersectArea()
/**
FPT: Floating Point Type, is defined by the rectangle on which member function \c intersectArea() is called.
*/
template<typename FPT>
class RectArea
{
private:
	bool        _success = false;
	FRect_<FPT> _area;

public:
	RectArea() = default;
	RectArea( const FRect_<FPT>& r ) : _success(true), _area(r)
	{}
	bool operator()() const
	{
		return _success;
	}

	FRect_<FPT> get() const
	{
		if( !_success )
			HOMOG2D_THROW_ERROR_1( "unable, no intersection between the two rectangles" );
		return _area;
	}
};

} // namespace detail

//------------------------------------------------------------------
/// A Flat Rectangle, modeled by its two opposite points
template<typename FPT>
class FRect_: public detail::Common<FPT>
#ifdef HOMOG2D_ENABLE_PRTP
, public rtp::Root
#endif
{
public:
	using FType = FPT;
	using SType = typ::T_FRect;

	using detail::Common<FPT>::isInside;

	Type type() const
	{
		return Type::FRect;
	}

	template<typename T> friend class FRect_;

private:
	Point2d_<FPT> _ptR1,_ptR2;

public:
/** \name Constructors */
///@{
/// Default constructor, initialize rectangle to (0,0)-(1,1)
	FRect_()
	{
		_ptR2.set( 1., 1. );
	}
/// Constructor from 2 points
	template<typename FPT2>
	FRect_( const Point2d_<FPT2>& pa, const Point2d_<FPT2>& pb )
	{
		set( pa, pb );
	}

/// Constructor from pair of points
	template<typename FPT2>
	FRect_( const PointPair_<FPT2>& ppts )
	{
		set( ppts.first, ppts.second );
	}

/// Constructor from center point, width and height
	template<typename FPT2,typename T1, typename T2>
	FRect_( const Point2d_<FPT2>& p0, T1 w, T2 h )
	{
		HOMOG2D_CHECK_IS_NUMBER(T1);
		HOMOG2D_CHECK_IS_NUMBER(T2);
		set(
			Point2d_<FPT>( p0.getX()-0.5L*w, p0.getY()-0.5L*h ),
			Point2d_<FPT>( p0.getX()+0.5L*w, p0.getY()+0.5L*h )
		);
	}

/// Constructor from x1, y1, x2, y2 (need to be all the same type)
	template<typename T>
	FRect_( T x1, T y1, T x2, T y2 )
	{
		HOMOG2D_CHECK_IS_NUMBER(T);
		set( Point2d_<FPT>(x1,y1), Point2d_<FPT>(x2,y2) );
	}

/// Copy-Constructor
	template<typename FPT2>
	FRect_( const FRect_<FPT2>& other )
		: _ptR1(other._ptR1),_ptR2(other._ptR2)
	{}
///@}

private:
/// Private constructor from 4 points, used in intersectArea( const FRect_& )
	template<typename T>
	FRect_(
		const Point2d_<T>& pt1,
		const Point2d_<T>& pt2,
		const Point2d_<T>& pt3,
		const Point2d_<T>& pt4
	)
	{
//		HOMOG2D_LOG( "pt1" << pt1 << " pt2="<< pt2 << " pt3=" << pt3 << " pt4=" << pt4 );
		auto x0 = std::min( pt1.getX(), pt2.getX() );
		x0 = std::min( x0, pt3.getX() );
		x0 = std::min( x0, pt4.getX() );
		auto y0 = std::min( pt1.getY(), pt2.getY() );
		y0 = std::min( y0, pt3.getY() );
		y0 = std::min( y0, pt4.getY() );

		auto x1 = std::max( pt1.getX(), pt2.getX() );
		x1 = std::max( x1, pt3.getX() );
		x1 = std::max( x1, pt4.getX() );
		auto y1 = std::max( pt1.getY(), pt2.getY() );
		y1 = std::max( y1, pt3.getY() );
		y1 = std::max( y1, pt4.getY() );

		_ptR1 = Point2d_<FPT>(x0,y0);
		_ptR2 = Point2d_<FPT>(x1,y1);
//		HOMOG2D_LOG( "ptR1=" <<_ptR1 << " _ptR2=" << _ptR2 );
	}

public:
/// Assigns points \c pa and \c pb to rectangle
	template<typename FPT1,typename FPT2>
	void set( const Point2d_<FPT1>& pa, const Point2d_<FPT2>& pb )
	{
		auto ppts = detail::getCorrectPoints( pa, pb );
		_ptR1 = ppts.first;
		_ptR2 = ppts.second;
	}
/// Assigns points (x1,y1) and (x2,y2) to rectangle
	template<typename T>
	void set( T x1, T y1, T x2, T y2 )
	{
		set( Point2d_<T>(x1,y1), Point2d_<T>(x2,y2) );
	}

/// \name Attributes access
///@{
	HOMOG2D_INUMTYPE height() const { return  _ptR2.getY() - _ptR1.getY(); }
	HOMOG2D_INUMTYPE width()  const { return  _ptR2.getX() - _ptR1.getX(); }
	HOMOG2D_INUMTYPE area()   const { return height() * width(); }
	HOMOG2D_INUMTYPE length() const { return 2.*height() + 2.*width(); }

	constexpr size_t size() const
	{
		return 4;
	}

/// get BB of rectangle. Needed for getBB( pair of objects )
/// \todo 20250205: fix this so that it return a "full res" rectangle
	FRect_<FPT> getBB() const
	{ //FRect_<HOMOG2D_INUMTYPE> out;
//		out = *this;
		return *this;
//		return out;
	}

/// Returns the 2 major points of the rectangle
/// \sa getPts( const FRect_<FPT>& )
	PointPair_<FPT>
	getPts() const
	{
		return std::make_pair( _ptR1, _ptR2 );
	}

/// Returns center of rectangle
	Point2d_<FPT> getCenter() const
	{
		return Point2d_<FPT>(
			(static_cast<HOMOG2D_INUMTYPE>(_ptR1.getX() ) + _ptR2.getX() ) * 0.5,
			(static_cast<HOMOG2D_INUMTYPE>(_ptR1.getY() ) + _ptR2.getY() ) * 0.5
		);
	}

/// Return circle passing through 4 points of flat rectangle
/// \sa h2d::getBoundingCircle()
	Circle_<FPT> getBoundingCircle() const
	{
		auto middle_pt = getCenter();
		return Circle_<FPT>( middle_pt, middle_pt.distTo( _ptR1 ) );
	}

/// Return circle inscribed in rectangle
/// \sa h2d::getInscribedCircle()
	Circle_<FPT> getInscribedCircle() const
	{
		auto segs = getSegs();
		auto center = getCenter();
		Circle_<FPT> cir( center );
		cir.radius() = std::min(
			center.distTo( segs[0] ),
			center.distTo( segs[1] )
		);
		return cir;
	}

///@}

/// \name Modifying functions
///@{

/// Translate FRect
	template<typename TX, typename TY>
	void translate( TX dx, TY dy )
	{
		HOMOG2D_CHECK_IS_NUMBER( TX );
		HOMOG2D_CHECK_IS_NUMBER( TY );
		_ptR1.set( _ptR1.getX() + dx, _ptR1.getY() + dy );
		_ptR2.set( _ptR2.getX() + dx, _ptR2.getY() + dy );
	}

/// Translate FRect
	template<typename T1, typename T2>
	void translate( const std::pair<T1,T2>& pa )
	{
		this->translate( pa.first, pa.second );
	}

/// Move FRect to other location
	template<typename TX, typename TY>
	void moveTo( TX x, TY y )
	{
		HOMOG2D_CHECK_IS_NUMBER( TX );
		HOMOG2D_CHECK_IS_NUMBER( TY );

		auto s = size();
		_ptR1.set(x,y);
		_ptR2.set( _ptR1.getX() + s.first, _ptR1.getY() + s.second );
	}

/// Move FRect to other location, given by \c pt
	template<typename T1>
	void moveTo( const Point2d_<T1>& pt )
	{
		auto s = size();
		_ptR1 = pt;
		_ptR2.set( _ptR1.getX() + s.first, _ptR1.getY() + s.second );
	}

	template<typename FPT2>
	void rotate( Rotate, const Point2d_<FPT2>& );
	void rotate( Rotate );
///@}

	FRect_<FPT>
	getExtended() const
	{
		auto x1 = _ptR1.getX() * 2. - _ptR2.getX();
		auto y1 = _ptR1.getY() * 2. - _ptR2.getY();

		auto x2 = _ptR2.getX() * 2. - _ptR1.getX();
		auto y2 = _ptR2.getY() * 2. - _ptR1.getY();

		return FRect_<FPT>( x1, y1, x2, y2 );
	}

	std::pair<Segment_<FPT>,Segment_<FPT>>
	getDiagonals() const
	{
		auto x1 = _ptR1.getX();
		auto y1 = _ptR1.getY();
		auto x2 = _ptR2.getX();
		auto y2 = _ptR2.getY();

		return std::make_pair(
			Segment_<FPT>(x1,y1,x2,y2),
			Segment_<FPT>(x1,y2,x2,y1)
		);
	}


/// \name Union/intersection area
///@{
	template<typename FPT2>
	CPolyline_<FPT> unionArea( const FRect_<FPT2>& other ) const;
	template<typename FPT2>
	detail::RectArea<FPT> intersectArea( const FRect_<FPT2>& other ) const;
	template<typename FPT2>
	CPolyline_<FPT> operator | ( const FRect_<FPT2>& other ) const
	{
		return this->unionArea( other );
	}
	template<typename FPT2>
	detail::RectArea<FPT> operator & ( const FRect_<FPT2>& other ) const
	{
		return this->intersectArea( other );
	}
///@}

/// Returns the 4 points of the rectangle, starting from "smallest" one, and
/// in clockwise order
/**
\verbatim
 p1 +------+ p2
    |      |
    |      |
    |      |
 p0 +------+ p3

\endverbatim
\sa get4Pts( const FRect_<FPT>& )
*/
	std::array<Point2d_<FPT>,4>
	get4Pts() const
	{
		std::array<Point2d_<FPT>,4> arr;
		arr[0] = _ptR1;
		arr[1] = Point2d_<FPT>( _ptR1.getX(), _ptR2.getY() );
		arr[2] = _ptR2;
		arr[3] = Point2d_<FPT>( _ptR2.getX(), _ptR1.getY() );
		return arr;
	}

/// Returns the 4 segments of the rectangle, starting with the first vertical one
/**
\verbatim
      s1
   +------+p2
   |      |
s0 |      | s2
   |      |
 p1+------+
      s3
\endverbatim
\sa \ref h2d::getSegs( const FRect_& )
*/
	std::array<Segment_<FPT>,4>
	getSegs() const
	{
		auto pts = get4Pts();
		std::array<Segment_<FPT>,4> out;
		out[0] = Segment_<FPT>( pts[0], pts[1] );
		out[1] = Segment_<FPT>( pts[1], pts[2] );
		out[2] = Segment_<FPT>( pts[2], pts[3] );
		out[3] = Segment_<FPT>( pts[3], pts[0] );
		return out;
	}

private:
/// Returns as a pair the two main segments of the rectangle, with the largest one in "first"
/**
- If one of the 3 considered points is at infinity, order is not checked
*/
	std::pair<Segment_<FPT>,Segment_<FPT>>
	p_getPairSegs() const
	{
		auto pts = get4Pts();
		std::pair<Segment_<FPT>,Segment_<FPT>> out;
		out.first  = Segment_<FPT>( pts[0], pts[1] );
		out.second = Segment_<FPT>( pts[1], pts[2] );

		if( !pts[0].isInf() && !pts[1].isInf() && !pts[2].isInf() )
			if( out.first.length() < out.second.length() )
				std::swap( out.first, out.second );
		return out;
	}

public:

/// \name Enclosing functions
///@{

/// Returns true if rectangle is inside \c shape (Circle_ or FRect_ or base::Polyline)
/// \todo add some SFINAE to enable only for allowed types?
	template<typename T>
	bool isInside( const T& shape ) const
	{
		HOMOG2D_START;
		for( const auto& pt: get4Pts() )
			if( !pt.isInside( shape ) )
				return false;
		return true;
	}

/// A FRect is never inside an open polyline
	template<typename FPT2>
	constexpr bool isInside( const OPolyline_<FPT2>& ) const
	{
		return false;
	}

/// For a rectangle to be inside a closed Polyline, two conditions are necessary:
/**
- all the points must be inside
- no intersections
*/
	template<typename FPT2>
	bool isInside( const CPolyline_<FPT2>& poly ) const
	{
		for( const auto& seg: getSegs() )
			if( seg.intersects(poly)() )
				return false;

		for( const auto& pt: get4Pts() )
			if( !pt.isInside( poly ) )
				return false;
		return true;
	}
///@}

/// \name Intersection functions
///@{

/// FRect/Line intersection
	template<typename FPT2>
	detail::IntersectM<FPT> intersects( const Line2d_<FPT2>& line ) const
	{
		return line.intersects( *this );
	}

/// FRect/Segment intersection
	template<typename FPT2>
	detail::IntersectM<FPT> intersects( const Segment_<FPT2>& seg ) const
	{
		detail::IntersectM<FPT> out;
		for( const auto& rseg: getSegs() )
		{
			auto inters = rseg.intersects( seg ); // call of Segment/Segment
			if( inters() )
			{
				auto pt =  inters.get();
				bool addPoint = true;
				if( out.size() == 1 ) // if we have already one
					if( out.get()[0] == pt )
						addPoint = false;
				if( addPoint )
					out.add( pt );
				if( out.size() == 2 )
					break;
			}
		}
		return out;
	}

/// FRect/Circle intersection
	template<typename FPT2>
	detail::IntersectM<FPT> intersects( const Circle_<FPT2>& circle ) const
	{
//		HOMOG2D_START;
		return p_intersects_R_C( circle );
	}

/// FRect/Polyline intersection
	template<typename PLT2,typename FPT2>
	detail::IntersectM<FPT> intersects( const base::PolylineBase<PLT2,FPT2>& pl ) const
	{
//		HOMOG2D_START;
		return pl.intersects( *this );
	}

/// FRect/FRect intersection
	template<typename FPT2>
	detail::IntersectM<FPT> intersects( const FRect_<FPT2>& rect ) const
	{
//		HOMOG2D_START;
		if( *this == rect )                    // if rectangles are the same,
			return detail::IntersectM<FPT>();  // no intersection
		return p_intersects_R_C( rect );
	}
///@}

/// \name Operators
///@{
	template<typename FPT2>
	bool operator == ( const FRect_<FPT2>& other ) const
	{
		if( _ptR1 != other._ptR1 )
			return false;
		if( _ptR2 != other._ptR2 )
			return false;
		return true;
	}
	template<typename FPT2>
	bool operator != ( const FRect_<FPT2>& other ) const
	{
		return !( *this == other );
	}
///@}

	template<typename T>
	friend std::ostream&
	operator << ( std::ostream& f, const FRect_<T>& r );

private:
	template<typename FPT2>
	std::vector<Point2d_<FPT>> p_pointsInside( const FRect_<FPT2>& other ) const
	{
		std::vector<Point2d_<FPT>> out;
		for( const auto& pt: get4Pts() )
			if( pt.isInside( other ) )
				out.push_back( pt );
		return out;
	}

/// Intersection of FRect vs FRect or Circle
/**
- We use a \c std::set to avoid having multiple times the same point.
- second arg is used to fetch the indexes of intersecting segments, when needed
*/
	template<typename T>
	detail::IntersectM<FPT> p_intersects_R_C( const T& other ) const
	{
		std::set<Point2d_<FPT>> pts;
		for( const auto& rseg: getSegs() )
		{
			auto inters = rseg.intersects( other ); // call of Segment/FRect => FRect/Segment, or Segment/Circle
			if( inters() )
			{
				auto vpts = inters.get();
				assert( vpts.size() < 3 );
				if( vpts.size() > 0 )
					pts.insert( vpts[0] );
				if( vpts.size() > 1 )
					pts.insert( vpts[1] );
			}
		}
		detail::IntersectM<FPT> out; // convert std::set to output container
		for( const auto& elem: pts )
			out.add( elem );
		return out;
	}

public:
#ifdef HOMOG2D_USE_OPENCV
	void draw( img::Image<cv::Mat>&,       img::DrawParams dp=img::DrawParams() ) const;
#endif
	void draw( img::Image<img::SvgImage>&, img::DrawParams dp=img::DrawParams() ) const;

}; // class FRect_

//------------------------------------------------------------------
/// A circle
template<typename FPT>
class Circle_: public detail::Common<FPT>
#ifdef HOMOG2D_ENABLE_PRTP
, public rtp::Root
#endif
{
public:
	using FType = FPT;
	using SType = typ::T_Circle;
	using detail::Common<FPT>::isInside;

	Type type() const
	{
		return Type::Circle;
	}

	template<typename T> friend class Circle_;

private:
	FPT           _radius;
	Point2d_<FPT> _center;

public:
/// \name Constructors
///@{

/// Default constructor, unit-radius circle at (0,0)
	Circle_() : _radius(1.)
	{}

/// 1-arg constructor 1, given radius circle at (0,0)
	template<
		typename T,
		typename std::enable_if<
			std::is_arithmetic<T>::value
			,T
		>::type* = nullptr
	>
	explicit Circle_( T rad )
		: Circle_( Point2d_<FPT>(), rad )
	{}

/// 1-arg constructor 2, given center point, radius = 1.0
	template<typename FPT2>
	explicit Circle_( Point2d_<FPT2> center )
		: Circle_( center, 1. )
	{}

/// 1-arg constructor 3, build circle from a set of 2, 3, or more points
/// (Minimum Enclosing Circle, aka MEC)
	template<
		typename T,
		typename std::enable_if<
			trait::IsContainer<T>::value
			,T
		>::type* = nullptr
	>
	explicit Circle_( const T& pts )
	{
		set( pts );
	}

/// 2-arg constructor 1: point and radius
	template<typename T1, typename T2>
	Circle_( const Point2d_<T1>& center, T2 rad=1.0 )
		: _radius(rad), _center(center)
	{
#ifndef HOMOG2D_NOCHECKS
		if( homog2d_abs(rad) < thr::nullDistance() && !h2d::thr::doNotCheckRadius() )
			HOMOG2D_THROW_ERROR_1( "radius value too small: " << std::scientific << homog2d_abs(rad) );
		if( rad < 0. )
			HOMOG2D_THROW_ERROR_1( "radius must not be <0" );
#endif
	}

/// 2-arg constructor 2: circle from 2 points (may be of different types)
	template<typename T1, typename T2>
	Circle_( const Point2d_<T1>& pt1, const Point2d_<T2>& pt2 )
	{
		set( pt1, pt2 );
	}

/// 3-arg constructor 1: build circle from 3 floating-point values: x, y, radius
/**
We need Sfinae because there is another 3-args constructor (circle from 3 points)
*/
	template<
		typename T1,
		typename T2,
		typename std::enable_if<
			(std::is_arithmetic<T1>::value && !std::is_same<T1,bool>::value)
			,T1
		>::type* = nullptr
	>
	Circle_( T1 x, T1 y, T2 rad )
		: Circle_( Point2d_<FPT>(x,y), rad )
	{
//		HOMOG2D_CHECK_IS_NUMBER(T1); // not needed, done by sfinae above
		HOMOG2D_CHECK_IS_NUMBER(T2);
	}

/// 3-arg constructor 2: builds a circle from 3 points
/**
We need Sfinae because there is another 3-args constructor (x, y, radius as floating point values)
*/
	template<
		typename PT,
		typename std::enable_if<
			!std::is_arithmetic<PT>::value
			,PT
		>::type* = nullptr
	>
	Circle_( const PT& pt1, const PT& pt2, const PT& pt3 )
	{
		set( pt1, pt2, pt3 );
	}

/// Copy-Constructor
	template<typename FPT2>
	Circle_( const Circle_<FPT2>& other )
		: _radius(other._radius), _center(other._center)
	{}
///@}

/// \name Attributes access
///@{
	FPT&       radius()       { return _radius; }
	const FPT& radius() const { return _radius; }

	Point2d_<FPT>&       center()       { return _center; }
	const Point2d_<FPT>& center() const { return _center; }
	const Point2d_<FPT>& getCenter() const { return _center; }

	constexpr size_t size() const
	{
		return 1;
	}

/// Area of circle
	HOMOG2D_INUMTYPE area() const
	{
		return static_cast<HOMOG2D_INUMTYPE>(_radius) * _radius * M_PI;
	}

/// Perimeter of circle
	HOMOG2D_INUMTYPE length() const
	{
		return static_cast<HOMOG2D_INUMTYPE>(_radius) * M_PI * 2.0;
	}

/// Returns Bounding Box of circle
	auto getBB() const
	{
		return FRect_<HOMOG2D_INUMTYPE>(
			static_cast<HOMOG2D_INUMTYPE>( _center.getX() ) - _radius,
			static_cast<HOMOG2D_INUMTYPE>( _center.getY() ) - _radius,
			static_cast<HOMOG2D_INUMTYPE>( _center.getX() ) + _radius,
			static_cast<HOMOG2D_INUMTYPE>( _center.getY() ) + _radius
		);
	}
///@}

/// \name Edit values
///@{

/// Set circle center point, radius unchanged
	template<typename PT>
	void set( const Point2d_<PT>& center )
	{
		_center = center;
	}

/// Set circle radius, center point unchanged
/**
Use of Sfinae so it can be selected only for arithmetic types
*/
	template<
		typename T,
		typename std::enable_if<
			(std::is_arithmetic<T>::value && !std::is_same<T,bool>::value)
			,T
		>::type* = nullptr
	>
	void set( T rad )
	{
		_radius = rad;
	}

/// Set circle from center point and radius
	template<typename FPT2,typename FPT3>
	void set( const Point2d_<FPT2>& center, FPT3 rad )
	{
		Circle_<FPT> c( center, rad );
		std::swap( c, *this ); /// \todo 20211216: replace with move
	}

/// Set circle from 3 values (x0,y0,radius)
	template<
		typename FPT2,
		typename std::enable_if<
			std::is_arithmetic<FPT2>::value
			,FPT2
		>::type* = nullptr
	>
	void set( FPT2 x, FPT2 y, FPT2 rad )
	{
		set( Point2d_<FPT2>(x,y), rad );
	}

/// Set circle from 2 points
	template<typename T1, typename T2>
	void set( const Point2d_<T1>& pt1, const Point2d_<T2>& pt2 );

// Set circle from 3 points
	template<typename T>
	void set( const Point2d_<T>& pt1, const Point2d_<T>& pt2, const Point2d_<T>& pt3 );

// set Minimum Enclosing Circle (MEC) from a set of points
	template<
		typename T,
		typename std::enable_if<
			trait::IsContainer<T>::value
			,T
		>::type* = nullptr
	>
	void set( const T& );

private:
	template<typename T>             // helper function
	Circle_<HOMOG2D_INUMTYPE>
	p_WelzlHelper( std::vector<T>&, std::vector<T>, size_t ) const;

	template<typename T>             // helper function
	Circle_<HOMOG2D_INUMTYPE>
	p_min_circle_trivial( const std::vector<T>& P ) const;

public:
/// Translate Circle
	template<typename TX, typename TY>
	void translate( TX dx, TY dy )
	{
		HOMOG2D_CHECK_IS_NUMBER( TX );
		HOMOG2D_CHECK_IS_NUMBER( TY );
		_center.translate( dx, dy );
	}

/// Translate Circle
	template<typename T1, typename T2>
	void translate( const std::pair<T1,T2>& pa )
	{
		this->translate( pa.first, pa.second );
	}

/// Move Circle to other location
	template<typename TX, typename TY>
	void moveTo( TX x, TY y )
	{
		HOMOG2D_CHECK_IS_NUMBER( TX );
		HOMOG2D_CHECK_IS_NUMBER( TY );
		set( Point2d_<FPT>(x, y) );
	}

/// Move Circle to other location, geiven by \c pt
	template<typename T1>
	void moveTo( const Point2d_<T1>& pt )
	{
		set( pt );
	}

///@}

/// \name Enclosing functions
///@{

/// Returns true if circle is inside \c other circle
	template<typename FPT2>
	bool isInside( const Circle_<FPT2>& other ) const
	{
		return( _radius + _center.distTo( other.center() ) < other.radius() );
	}

/// Returns true if circle is inside rectangle defined by \c p1 and \c p2
	template<typename FPT2>
	bool isInside( const Point2d_<FPT2>& p1, const Point2d_<FPT2>& p2 ) const
	{
		return implC_isInside( detail::getCorrectPoints( p1, p2 ) );
	}

/// Returns true if circle is inside flat rectangle \c rect
	template<typename FPT2>
	bool isInside( const FRect_<FPT2>& rect ) const
	{
		return implC_isInside( rect.getPts() );
	}

// Returns true if circle is inside close polyline \c poly
	template<typename FPT2,typename PTYPE>
	bool isInside( const base::PolylineBase<PTYPE,FPT2>& poly ) const;

///@}

/// \name Intersection functions
///@{

/// Circle/Line intersection
	template<typename FPT2>
	detail::Intersect<detail::Inters_2,FPT>
	intersects( const Line2d_<FPT2>& li ) const
	{
		return li.intersects( *this );
	}

/// Circle/Segment intersection
	template<typename FPT2>
	detail::IntersectM<FPT>
	intersects( const Segment_<FPT2>& seg ) const
	{
		return seg.intersects( *this );
	}

// Circle/Circle intersection
	template<typename FPT2>
	detail::IntersectM<FPT>
	intersects( const Circle_<FPT2>& ) const;

/// Circle/FRect intersection
	template<typename FPT2>
	detail::IntersectM<FPT> intersects( const FRect_<FPT2>& rect ) const
	{
		return rect.intersects( * this );
	}

/// Circle/Polyline intersection
	template<typename PLT,typename FPT2>
	detail::IntersectM<FPT> intersects( const base::PolylineBase<PLT,FPT2>& pl ) const
	{
		return pl.intersects( * this );
	}
///@}

private:
	template<typename FPT2>
	bool implC_isInside( const PointPair_<FPT2>& ppts ) const
	{
		const auto& p1 = ppts.first;
		const auto& p2 = ppts.second;
		HOMOG2D_INUMTYPE rad = _radius;   // convert to highest precision
		if( _center.getX() + rad < p2.getX() )
			if( _center.getX() - rad > p1.getX() )
				if( _center.getY() + rad < p2.getY() )
					if( _center.getY() - rad > p1.getY() )
						return true;
		return false;
	}

public:
/// \name Operators
///@{
	template<typename FPT2>
	bool operator == ( const Circle_<FPT2>& other ) const
	{
		if( _radius != other._radius )
			return false;
		if( _center != other._center )
			return false;
		return true;
	}
	template<typename FPT2>
	bool operator != ( const Circle_<FPT2>& other ) const
	{
		return !( *this == other );
	}
///@}

	template<typename T>
	friend std::ostream&
	operator << ( std::ostream& f, const Circle_<T>& r );

#ifdef HOMOG2D_USE_OPENCV
	void draw( img::Image<cv::Mat>&,       img::DrawParams=img::DrawParams() ) const;
#endif
	void draw( img::Image<img::SvgImage>&, img::DrawParams=img::DrawParams() ) const;

}; // class Circle_


//------------------------------------------------------------------
/// Holds private stuff
namespace priv {

/// Private free function, swap the points so that \c ptA.x <= \c ptB.x, and if equal, sorts on y
template<typename FPT>
void
fix_order( Point2d_<FPT>& ptA, Point2d_<FPT>& ptB )
{
	if( !(ptA < ptB) )
		std::swap( ptA, ptB );
}

/// Get sign of value
/** source: https://stackoverflow.com/a/4609795/ */
template <typename T>
int sign(T val) {
    return (T(0) < val) - (val < T(0));
}

//------------------------------------------------------------------
/// Free function, squared distance between points (sqrt not needed for comparisons, and can save some time)
/// \sa Point2d_::distTo()
/// \sa dist( const Point2d_&, const Point2d_& )
template<typename FPT1,typename FPT2>
HOMOG2D_INUMTYPE
sqDist( const Point2d_<FPT1>& pt1, const Point2d_<FPT2>& pt2 )
{
	auto dx = (HOMOG2D_INUMTYPE)pt1.getX() - pt2.getX();
	auto dy = (HOMOG2D_INUMTYPE)pt1.getY() - pt2.getY();
	return dx*dx + dy*dy;
}

//------------------------------------------------------------------
/// Helper function, used to check for colinearity of three points
/**
This will return the same points as given in input but ordered as:
- the pair that has the largest distance in [0] and [1]
- the third point in [2]
- the point closest to the third point in [1], the farthest in [0]

\sa bool areCollinear()

\todo 20220520: needs some optimization, once it has been extensively tested

We have theses 6 situations described on below diagrams A through F, with the desired output order:
\verbatim
 1 +                       1 +
   |    A => 3,1,2           |     B => 2,1,3
   |                         |
 2 +---------------+ 3     3 +---------------+ 2

 2 +                       2 +
   |    C => 3,2,1           |     D => 1,2,3
   |                         |
 1 +---------------+ 3     3 +---------------+ 1

 3 +                       3 +
   |    E => 2,3,1           |     F => 1,3,2
   |                         |
 1 +---------------+ 2     2 +---------------+ 1
\endverbatim
*/
template<typename PT>
std::array<PT,3>
getLargestDistancePoints( PT pt1, PT pt2, PT pt3 )
{
	auto d12 = sqDist( pt1, pt2 );
	auto d13 = sqDist( pt1, pt3 );
	auto d23 = sqDist( pt2, pt3 );

	PT* pA = 0;
	PT* pB = 0;
	PT* pM = 0;

	if( d12 > d13 ) // case B, D, E
	{
		pA = &pt2;
		if( d12 > d23 ) // case B, D
		{
			pB = &pt1;
			pM = &pt3;
			if( d13 > d23 )
				std::swap( *pA, *pB );
		}
		else          // case E
		{
			pB = &pt3;
			pM = &pt1;
		}
	}
	else             // case A, C, F
	{
		pA = &pt3;
		if( d13 > d23 ) // A, F
		{
			pB = &pt1;
			pM = &pt2;
			if( d12 > d23 )
				std::swap( *pA, *pB );
		}
		else           // case C
		{
			pB = &pt2;
			pM = &pt1;
		}
	}

	return std::array<PT,3>{ *pA, *pB, *pM };
}

} // namespace priv


/// Free function template, product of two points, returns a line
template<typename FPT,typename FPT2>
Line2d_<FPT>
operator * ( const Point2d_<FPT>& lhs, const Point2d_<FPT2>& rhs )
{
#ifndef HOMOG2D_NOCHECKS
	if( lhs == rhs )
		HOMOG2D_THROW_ERROR_1( "points are identical, unable to compute product:" << lhs );
#endif
	Line2d_<FPT> line = detail::crossProduct<typ::IsLine,typ::IsPoint,FPT>(lhs, rhs);
	line.p_normalizePL();
	return line;
}

//------------------------------------------------------------------
/// Returns true if the 3 points are on the same line
/**
\todo at present, defined by the distance between third point and line.
Need to change that, and replace by computation of the angle between the two lines
*/
template<typename FPT>
bool
areCollinear( const Point2d_<FPT>& pt1, const Point2d_<FPT>& pt2, const Point2d_<FPT>& pt3 )
{
	if( pt1 == pt2 || pt2 == pt3 || pt1 == pt3 )
		return true;

	auto pt_arr = priv::getLargestDistancePoints( pt1, pt2, pt3 );

	auto li = pt_arr[0] * pt_arr[1];
	if( li.distTo( pt_arr[2] ) < thr::nullDistance() )
		return true;
	return false;
}

/*
/// Constructor: build Ellipse from Circle
/// \todo finish this
template<typename FPT>
Ellipse_<FPT>::Ellipse_( const Circle_<FPT>& cir )
{
	p_init( cir.center().getX(), cir.center().getY(), radius(), radius(), 0. );
}
*/

//------------------------------------------------------------------
/// Holds private stuff
namespace priv {

/// Helper function, factorized here for the two impl_getPoints_A() implementations
template<typename FPT, typename FPT2>
auto
getPoints_B2( const Point2d_<FPT>& pt, FPT2 dist, const Line2d_<FPT>& li )
{
	auto arr = li.get();
	const HOMOG2D_INUMTYPE a = static_cast<HOMOG2D_INUMTYPE>(arr[0]);
	const HOMOG2D_INUMTYPE b = static_cast<HOMOG2D_INUMTYPE>(arr[1]);
	auto coeff = static_cast<HOMOG2D_INUMTYPE>(dist) / homog2d_sqrt( a*a + b*b );

	Point2d_<FPT> pt1(
        pt.getX() -  b * coeff,
        pt.getY() +  a * coeff
	);
	Point2d_<FPT> pt2(
        pt.getX() +  b * coeff,
        pt.getY() -  a * coeff
	);
	fix_order( pt1, pt2 );
	return std::make_pair( pt1, pt2 );
}

/// Helper function for impl_getOrthogonalLine_A() and impl_getOrthogonalLine_B(),
/// Compute orthogonal line to \c li at point \c pt (that must lie on the line)
template<typename T1,typename T2>
Line2d_<T1>
getOrthogonalLine_B2( const Point2d_<T2>& pt, const Line2d_<T1>& li )
{
	auto arr = li.get(); // get array of 3 values
	Line2d_<T1> out(
		-arr[1],
		arr[0],
		arr[1] * pt.getX() - arr[0] * pt.getY()
	);
	out.p_normalizePL();
	return out;
}

#ifdef HOMOG2D_DEBUGMODE
template<typename T>
void printVector( const std::vector<T>& v, std::string msg=std::string(), bool linefeed=false )
{
	std::cout << "vector: ";
	if( !msg.empty() )
		std::cout << msg;
	std::cout << " #=" << v.size() << '\n';
	size_t c=0;
	for( const auto& elem: v )
	{
		if( linefeed )
			std::cout << c++ << ": ";
		std::cout << elem << (linefeed?'\n':'-');
	}
	std::cout << '\n';
}
template<typename T,size_t N>
void printArray( const std::array<T,N>& v, std::string msg=std::string() )
{
	std::cout << "array: " << msg << " #=" << N<< '\n';
	for( const auto& elem: v )
		std::cout << elem << "-";
	std::cout << '\n';
}
template<typename T>
void printVectorPairs( const std::vector<std::pair<T,T>>& v )
{
	std::cout << "vector of pairs: #=" << v.size() << '\n';
	for( const auto& elem: v )
		std::cout << " [" << (int)elem.first << "-" << (int)elem.second << "] ";
	std::cout << '\n';
}
#endif
} // namespace priv

// forward declaration
template<typename FPT1,typename FPT2>
Line2d_<FPT1>
operator * ( const Point2d_<FPT1>&, const Point2d_<FPT2>& );

// forward declaration
template<typename FPT1,typename FPT2>
Point2d_<FPT1>
operator * ( const Line2d_<FPT1>&, const Line2d_<FPT2>& );

namespace base {

//------------------------------------------------------------------
/// Base class, will be instanciated as \ref Point2d_ or \ref Line2d_
/**
Type parameters:
- LP: typ::IsPoint or typ::IsLine
- FPT: Floating Point Type (float, double or long double)
*/
template<typename LP,typename FPT>
class LPBase: public detail::Common<FPT>
#ifdef HOMOG2D_ENABLE_PRTP
, public rtp::Root
#endif
{
public:
	using FType = FPT;
// The following line enables defining the SType based on how the class is instanciated: Line or Point
	using SType = LP;
//	using SType = std::conditional<std::is_same_v<LP,typ::IsPoint>,typ::T_Point,typ::T_Line>;
	using detail::Common<FPT>::isInside;

private:
	template<typename U,typename V> friend class Hmatrix_;

// This is needed so we can convert from, say, Point2d_<float> to Point2d_<double>
	template<typename U,typename V> friend class LPBase;

	template<typename FPT1,typename FPT2>
	friend Point2d_<FPT1>
	h2d::operator * ( const h2d::Line2d_<FPT1>&, const h2d::Line2d_<FPT2>& );

	template<typename FPT1,typename FPT2>
	friend auto
	h2d::operator * ( const h2d::Point2d_<FPT1>&, const h2d::Point2d_<FPT2>& )
	-> h2d::Line2d_<FPT1>;

	template<typename T,typename U>
	friend auto
	h2d::operator * ( const h2d::Homogr_<U>&, const h2d::Line2d_<T>& )
	-> h2d::Line2d_<T>;

	template<typename T1,typename T2,typename FPT1,typename FPT2>
	friend base::LPBase<T1,FPT1>
	detail::crossProduct( const base::LPBase<T2,FPT1>&, const base::LPBase<T2,FPT2>& );

	template<typename U,typename V>
	friend auto
	operator << ( std::ostream&, const h2d::base::LPBase<U,V>& )
	-> std::ostream&;

	template<typename T1,typename T2,typename FPT1,typename FPT2>
	friend void
	detail::product( base::LPBase<T1,FPT1>&, const detail::Matrix_<FPT2>&, const base::LPBase<T2,FPT1>& );

	template<typename T1,typename T2>
	friend Line2d_<T1>
	priv::getOrthogonalLine_B2( const Point2d_<T2>&, const Line2d_<T1>& );

public:

/// Constructor: build a point from two lines
	template<typename FPT2>
	LPBase( const Line2d_<FPT2>& v1, const Line2d_<FPT2>& v2 )
	{
#ifndef HOMOG2D_NOCHECKS
		if( v1.isParallelTo(v2) )
			HOMOG2D_THROW_ERROR_1( "unable to build point from these two lines, are parallel" );
#endif
		*this = detail::crossProduct<typ::IsPoint>( v1, v2 );
		p_normalizePL();
	}

/// Constructor: build a line from two points
	template<typename FPT2>
	LPBase( const Point2d_<FPT2>& v1, const Point2d_<FPT2>& v2 )
	{
#ifndef HOMOG2D_NOCHECKS
		if( v1 == v2 )
			HOMOG2D_THROW_ERROR_1( "unable to build line from these two points, are the same: " << v1 );
#endif
		*this = detail::crossProduct<typ::IsLine>( v1, v2 );
		p_normalizePL();
	}

/// Constructor: copy-constructor for lines
/**
\todo We should be able to declare this "explicit". This fails at present when attempting
to convert a line (or point) from double to float, but I don't get why...
*/
	template<typename T>
//		explicit
	LPBase( const Line2d_<T>& li )
	{
		impl_init_1_Line<T>( li, detail::BaseHelper<LP>() );
	}

/// Constructor with single arg of type "Point"
/**
This will call one of the two overloads of \c impl_init_1_Point(), depending on type of object:
- if type is a point, then it can be seen as a copy-constructor
- if type is a line, this will build a line from (0,0] to \c pt
*/
	template<typename T>
	LPBase( const Point2d_<T>& pt )
	{
		impl_init_1_Point<T>( pt, detail::BaseHelper<LP>() );
	}

/// Constructor: build from two numerical values, depends on the type
	template<typename T1,typename T2>
	LPBase( const T1& v1, const T2& v2 )
	{
		HOMOG2D_CHECK_IS_NUMBER(T1);
		HOMOG2D_CHECK_IS_NUMBER(T2);
		p_init_2( v1, v2 );
	}

/// Constructor of line/point from 3 values
	template<typename T0,typename T1,typename T2>
	LPBase( T0 v0, T1 v1, T2 v2 )
	{
		set( v0, v1, v2 );
	}

/// Assign homogeneous values
	template<typename T0,typename T1,typename T2>
	void set( T0 v0, T1 v1, T2 v2 )
	{
		HOMOG2D_CHECK_IS_NUMBER(T0);
		HOMOG2D_CHECK_IS_NUMBER(T1);
		HOMOG2D_CHECK_IS_NUMBER(T2);
		_v[0] = v0;
		_v[1] = v1;
		_v[2] = v2;
		p_normalizePL();
	}
/// Constructor of line from 4 values x1,y1,x2,y2
	template<typename T>
	LPBase( T x1, T y1, T x2, T y2 )
	{
		HOMOG2D_CHECK_IS_NUMBER(T);
		impl_init_4( x1, y1, x2, y2, detail::BaseHelper<LP>() );
	}

#if 0
/// Constructor of Point/Line from random type holding x,y values, see manual, section
	template<
		typename T,
		typename std::enable_if<
			! trait::IsContainer<T>::value,
			T
		>::type* = nullptr
	>
	LPBase( T val )
	{
		p_init_2( val.HOMOG2D_BIND_X, val.HOMOG2D_BIND_Y );
	}
#endif

/// Constructor from an array holding 3 values of same type (a direct copy can be done)
	template<
		typename T,
		typename std::enable_if<
			std::is_same<T,std::array<FPT,3>>::value,
			T
		>::type* = nullptr
	>
	LPBase( const T& arr )
	{
		_v = arr;
		p_normalizePL();
	}

/// Constructor from an array/vector holding 3 values of different type
	template<
		typename T,
		typename std::enable_if<
			(
				!std::is_same<T,std::array<FPT,3>>::value &&
				(
					std::is_same<T,std::array<typename T::value_type,3>>::value
					|| std::is_same<T,std::vector<typename T::value_type>>::value
				)
			),
			T
		>::type* = nullptr
	>
	LPBase( const T& arr )
	{
		_v[0] = static_cast<FPT>(arr[0]);
		_v[1] = static_cast<FPT>(arr[1]);
		_v[2] = static_cast<FPT>(arr[2]);
		p_normalizePL();
	}

/// Default constructor, depends on the type
	LPBase()
	{
		impl_init( detail::BaseHelper<LP>() );
	}

/// Constructor of horizontal/vertical line
	template<typename T>
	LPBase( LineDir orient, T value )
	{
//		HOMOG2D_CHECK_IS_NUMBER(T);
		impl_init_or( orient, value, detail::BaseHelper<LP>() );
	}


#ifdef HOMOG2D_USE_BOOSTGEOM

public:
/// Constructor from boost::geometry point type
/**
\note Although this one should work also for the other point type (`bg::model::d2::point_xy`),
as that latter one is inherited from the first one),
it does not, because there is another truely generic single-arg constructor, and the compiler
will select that one first, leading to a build error.
Thus, we need the second one.
*/
	template<typename BFPT> // Boost Floating Point Type
	LPBase( const boost::geometry::model::point<BFPT, 2, boost::geometry::cs::cartesian>& pt )
	{
		init_BoostGeomPoint( pt );
	}

/// Constructor from boost::geometry second point type
	template<typename BFPT> // Boost Floating Point Type
	LPBase( const boost::geometry::model::d2::point_xy<BFPT>& pt )
	{
		init_BoostGeomPoint( pt );
	}

/// Set from boost::geometry point type
	template<typename BFPT> // Boost Floating Point Type
	void set( const boost::geometry::model::point<BFPT, 2, boost::geometry::cs::cartesian>& pt )
	{
		set( boost::geometry::get<0>(pt), boost::geometry::get<1>(pt), 1.0 );
	}

#endif

private:
	template<typename T,typename U>
	void p_copyFrom( const LPBase<T,U>& other )
	{
		_v[0] = static_cast<FPT>(other._v[0]);
		_v[1] = static_cast<FPT>(other._v[1]);
		_v[2] = static_cast<FPT>(other._v[2]);
	}
	/// Arg is a point, object is a point => copy-constructor
	template<typename T>
	void impl_init_1_Point( const Point2d_<T>& pt, const detail::BaseHelper<typename typ::IsPoint>& )
	{
		p_copyFrom( pt );
	}
	/// Arg is a point, object is a line: we build the line passing though (0,0) ant the given point
	template<typename T>
	void impl_init_1_Point( const Point2d_<T>& pt, const detail::BaseHelper<typename typ::IsLine>& )
	{
		*this = detail::crossProduct<typ::IsLine>( pt, Point2d_<FPT>() );
		p_normalizePL();
	}

	/// Arg is a line, object is a point: ILLEGAL INSTANCIATION
	template<typename T>
	constexpr void impl_init_1_Line( const Line2d_<T>&, const detail::BaseHelper<typename typ::IsPoint>& )
	{
		static_assert( detail::AlwaysFalse<LP>::value, "Invalid: you cannot build a point from a line" );
	}
	/// Arg is a line, object is a line => copy-constructor
	template<typename T>
	void impl_init_1_Line( const Line2d_<T>& li, const detail::BaseHelper<typename typ::IsLine>& )
	{
		p_copyFrom( li );
	}

	template<typename T>
	constexpr void impl_init_or( LineDir, T, const detail::BaseHelper<typename typ::IsPoint>& )
	{
		static_assert( detail::AlwaysFalse<LP>::value, "Invalid: you cannot build a horiz/vertical point" );
	}

	template<
		typename T,
		typename std::enable_if<
			std::is_arithmetic<T>::value
			,T
		>::type* = nullptr
	>
	void impl_init_or( LineDir dir, T value, const detail::BaseHelper<typename typ::IsLine>& )
	{
		_v[2] = -value;
		if( dir == LineDir::V )
		{
			_v[0] = 1.; _v[1] = 0.;
		}
		else  // = LineDir::H
		{
			_v[0] = 0.; _v[1] = 1.;
		}
	}
	template<typename T>
	void impl_init_or( LineDir dir, const Point2d_<T>& pt, const detail::BaseHelper<typename typ::IsLine>& )
	{
		if( dir == LineDir::V )
		{
			_v[2] = -pt.getX();
			_v[0] = 1.; _v[1] = 0.;
		}
		else  // = LineDir::H
		{
			_v[2] = -pt.getY();
			_v[0] = 0.; _v[1] = 1.;
		}
	}

	template<typename T>
	constexpr void
	impl_init_4( T, T, T, T, const detail::BaseHelper<typename typ::IsPoint>& )
	{
		static_assert( detail::AlwaysFalse<LP>::value, "Invalid: you cannot build a point from 4 values" );
	}
	template<typename T>
	void
	impl_init_4( T x1, T y1, T x2, T y2, const detail::BaseHelper<typename typ::IsLine>& )
	{
		*this = Point2d_<HOMOG2D_INUMTYPE>(x1, y1) * Point2d_<HOMOG2D_INUMTYPE>(x2, y2);
	}

public:
	Type type() const
	{
		if constexpr( std::is_same_v<LP,typ::IsPoint> )
			return Type::Point2d;
		else
			return Type::Line2d;
	}

	size_t size() const
	{
		if constexpr( std::is_same_v<LP,typ::IsPoint> )
			return 1;
		else
			return 0;
	}

	FPT
	getCoord( GivenCoord gc, FPT other ) const
	{
		return impl_getCoord( gc, other, detail::BaseHelper<LP>() );
	}

	Point2d_<FPT>
	getPoint( GivenCoord gc, FPT other ) const
	{
		return impl_getPoint( gc, other, detail::BaseHelper<LP>() );
	}

	/// Returns a pair of points that are lying on line at distance \c dist from a point defined by one of its coordinates.
	template<typename FPT2>
	PointPair_<FPT>
	getPoints( GivenCoord gc, FPT coord, FPT2 dist ) const
	{
		return impl_getPoints_A( gc, coord, dist, detail::BaseHelper<LP>() );
	}

	/// Returns a pair of points that are lying on line at distance \c dist from point \c pt, assuming that one is lying on the line.
	template<typename FPT2,typename FPT3>
	PointPair_<FPT>
	getPoints( const Point2d_<FPT2>& pt, FPT3 dist ) const
	{
		return impl_getPoints_B( pt, dist );
	}

	template<typename FPT2>
	Line2d_<FPT>
	getOrthogonalLine( GivenCoord gc, FPT2 other ) const;

	template<typename FPT2>
	Line2d_<FPT>
	getOrthogonalLine( const Point2d_<FPT2>& pt ) const;

	/// Returns a line rotated at point \c pt with angle \c theta
	template<typename FPT2, typename T>
	Line2d_<FPT>
	getRotatedLine( const Point2d_<FPT2>& pt, T theta ) const;

	/// Returns the segment from the point (not on line) to the line, shortest path
	template<typename FPT2>
	OSegment_<FPT>
	getOrthogSegment( const Point2d_<FPT2>& pt ) const;

	/// Returns an parallel line to the one it is called on, with \c pt lying on it.
	/// \todo clarify orientation: on which side will that line appear?
	template<typename FPT2>
	Line2d_<FPT>
	getParallelLine( const Point2d_<FPT2>& ) const;

	/// Returns the pair of parallel lines at a distance \c dist from line.
	template<typename T>
	std::pair<Line2d_<FPT>,Line2d_<FPT>>
	getParallelLines( T dist ) const;

	HOMOG2D_INUMTYPE getX() const { return impl_getX( detail::BaseHelper<LP>() ); }
	HOMOG2D_INUMTYPE getY() const { return impl_getY( detail::BaseHelper<LP>() ); }

/// Translate Point2d, does nothing for Line2d
	template<typename T1,typename T2>
	void translate( T1 dx, T2 dy )
	{
		HOMOG2D_CHECK_IS_NUMBER( T1 );
		HOMOG2D_CHECK_IS_NUMBER( T2 );

		if constexpr( std::is_same_v<LP,typ::IsPoint> )
		{
			_v[0] = static_cast<HOMOG2D_INUMTYPE>(_v[0]) / _v[2] + dx;
			_v[1] = static_cast<HOMOG2D_INUMTYPE>(_v[1]) / _v[2] + dy;
			_v[2] = 1.;
			p_normalizePL();
		}
	}

/// Translate Point2d, does nothing for Line2d
	template<typename T1, typename T2>
	void translate( const std::pair<T1,T2>& pa )
	{
		this->translate( pa.first, pa.second );
	}

/// Move point to other location (same as set(), but this one will be virtual).
/// Does nothing for lines => NO, FAILS TO BUILD !
	template<typename T1>
	void moveTo( const Point2d_<T1>& pt )
	{
		static_assert( std::is_same_v<LP,typ::IsPoint>, "Invalid: cannot move a line" );
		*this = pt;
	}

#ifdef HOMOG2D_ENABLE_VRTP
/// Needed so the function getBB(T1,T2) builds, whatever the types
/// and because of variant (\sa CommonType)
	FRect_<HOMOG2D_INUMTYPE> getBB() const
	{
		HOMOG2D_THROW_ERROR_1( "invalid call, Point/Line has no Bounding Box" );
	}
#endif

private:
	template<typename ANY>
	ANY impl_getPt( const detail::BaseHelper<typename typ::IsPoint>& ) const
	{
		return ANY( getX(), getY() );
	}
	template<typename ANY>
	ANY impl_getPt( const detail::BaseHelper<typename typ::IsLine>& ) const
	{
		static_assert( detail::AlwaysFalse<LP>::value, "Invalid call for lines" );
	}

public:
/// Generic transformation into any other point type, as long as it provides a 2-args constructor
/// (is the case for Opencv and Boost Geometry).
/// \sa h2d::getPt()
	template<typename ANY>
	ANY getPt() const
	{
		return impl_getPt<ANY>( detail::BaseHelper<LP>() );
	}

	std::array<FPT,3> get() const
	{
		return std::array<FPT,3> { _v[0], _v[1], _v[2] };
	}

	template<typename T1,typename T2>
	void set( T1 x, T2 y )
	{
		impl_set( x, y, detail::BaseHelper<LP>() );
	}

	template<typename FPT2>
	HOMOG2D_INUMTYPE distTo( const Point2d_<FPT2>& pt ) const
	{
		return impl_distToPoint( pt, detail::BaseHelper<LP>() );
	}

	template<typename FPT2>
	HOMOG2D_INUMTYPE distTo( const Line2d_<FPT2>& ) const;
	template<typename FPT2>
	HOMOG2D_INUMTYPE distTo( const Segment_<FPT2>& ) const;

	template<typename FPT2>
	bool isParallelTo( const Line2d_<FPT2>& ) const;

	template<typename T>
	bool isParallelTo( const Segment_<T>& seg ) const
	{
		return isParallelTo( seg.getLine() );
	}

	template<typename T,typename FPT2>
	HOMOG2D_INUMTYPE getAngle( const LPBase<T,FPT2>& other ) const;

/// Returns angle in rad. between line and segment \c seg. \sa  h2d::getAngle()
	template<typename T,typename FPT2>
	HOMOG2D_INUMTYPE getAngle( const base::SegVec<T,FPT2>& seg ) const
	{
		return getAngle( seg.getLine() );
	}

/// Returns true if point is at infinity (third value less than thr::nullDenom() )
	bool isInf() const
	{
		if constexpr( std::is_same_v<LP,typ::IsLine> )
			return false;
		else
			return homog2d_abs( _v[2] ) < thr::nullDenom();
	}

/// A point has a null length, a line has an infinite length
	HOMOG2D_INUMTYPE length() const
	{
		if constexpr( std::is_same_v<LP,typ::IsLine> )
		{
			HOMOG2D_THROW_ERROR_1( "unable, a line has an infinite length" );
		}
		else
			return 0.;
	}

/// Neither lines nor points have an area
	constexpr HOMOG2D_INUMTYPE area() const
	{ return 0.; }

private:
	HOMOG2D_INUMTYPE impl_getX( const detail::BaseHelper<typename typ::IsPoint>& ) const
	{
		return static_cast<HOMOG2D_INUMTYPE>(_v[0])/_v[2];
	}
	HOMOG2D_INUMTYPE impl_getY( const detail::BaseHelper<typename typ::IsPoint>& ) const
	{
		return static_cast<HOMOG2D_INUMTYPE>(_v[1])/_v[2];
	}

	template<typename T1,typename T2>
	void impl_set( T1 x, T2 y, const detail::BaseHelper<typename typ::IsPoint>& )
	{
		HOMOG2D_CHECK_IS_NUMBER( T1 );
		HOMOG2D_CHECK_IS_NUMBER( T2 );
		_v[0] = x;
		_v[1] = y;
		_v[2] = 1.;
		p_normalizePL();
	}
	template<typename T1,typename T2>
	constexpr void
	impl_set( T1, T2, const detail::BaseHelper<typename typ::IsLine>& )
	{
		static_assert( detail::AlwaysFalse<LP>::value, "Invalid call for lines" );
	}

	template<typename FPT2>
	HOMOG2D_INUMTYPE impl_distToPoint( const Point2d_<FPT2>&, const detail::BaseHelper<typename typ::IsPoint>& ) const;
	template<typename FPT2>
	HOMOG2D_INUMTYPE impl_distToPoint( const Point2d_<FPT2>&, const detail::BaseHelper<typename typ::IsLine>&  ) const;

	FPT           impl_getCoord( GivenCoord gc, FPT other, const detail::BaseHelper<typename typ::IsLine>& ) const;
	constexpr FPT impl_getCoord( GivenCoord gc, FPT other, const detail::BaseHelper<typename typ::IsPoint>& ) const;

	Point2d_<FPT>           impl_getPoint( GivenCoord gc, FPT other, const detail::BaseHelper<typename typ::IsLine>& ) const;
	constexpr Point2d_<FPT> impl_getPoint( GivenCoord gc, FPT other, const detail::BaseHelper<typename typ::IsPoint>& ) const;

	template<typename FPT2>
	PointPair_<FPT>           impl_getPoints_A( GivenCoord, FPT, FPT2, const detail::BaseHelper<typename typ::IsLine>& ) const;
	template<typename FPT2>
	constexpr PointPair_<FPT> impl_getPoints_A( GivenCoord, FPT, FPT2, const detail::BaseHelper<typename typ::IsPoint>& ) const;

	template<typename FPT2,typename FPT3>
	PointPair_<FPT> impl_getPoints_B( const Point2d_<FPT2>&, FPT3 ) const;

	void impl_op_stream( std::ostream&, const Point2d_<FPT>& ) const;
	void impl_op_stream( std::ostream&, const Line2d_<FPT>&  ) const;

public:
/// Line/Line intersection
	template<typename FPT2>
	detail::Intersect<detail::Inters_1,FPT> intersects( const Line2d_<FPT2>& other ) const
	{
		detail::Intersect<detail::Inters_1,FPT> out;
		if( this->isParallelTo( other ) )
			return out;
		 out.set( *this * other );
		 return out;
	}
/// Line/FRect intersection (rectangle defined by \c pt1 and \c pt2)
	template<typename FPT2>
	detail::IntersectM<FPT> intersects( const Point2d_<FPT2>& pt1, const Point2d_<FPT2>& pt2 ) const
	{
		return intersects( FRect_<FPT2>( pt1, pt2 ) ) ;
	}
/// Line/FRect intersection
	template<typename FPT2>
	detail::IntersectM<FPT> intersects( const FRect_<FPT2>& rect ) const
	{
		return impl_intersectsFRect( rect, detail::BaseHelper<LP>() );
	}

/// Line/Segment intersection
/** \warning no implementation for points */
	template<typename FPT2>
	detail::Intersect<detail::Inters_1,FPT> intersects( const Segment_<FPT2>& seg ) const
	{
		return seg.intersects( *this );
	}

/// Line/Circle intersection
/** <br>The Sfinae below is needed to avoid ambiguity with the other 2 args "intersects()" function
(with 2 points defining a FRect, see above) */
	template<
		typename T,
		typename std::enable_if<
			(std::is_arithmetic<T>::value && !std::is_same<T,bool>::value)
			,T
		>::type* = nullptr
	>
	detail::Intersect<detail::Inters_2,FPT>
	intersects( const Point2d_<FPT>& pt0, T radius ) const
	{
		return impl_intersectsCircle( pt0, radius, detail::BaseHelper<LP>() );
	}

/// Line/Circle intersection
	template<typename T>
	detail::Intersect<detail::Inters_2,FPT> intersects( const Circle_<T>& cir ) const
	{
		return impl_intersectsCircle( cir.center(), cir.radius(), detail::BaseHelper<LP>() );
	}

/// Line/Polyline intersection
	template<typename PLT,typename FPT2>
	detail::IntersectM<FPT> intersects( const base::PolylineBase<PLT,FPT2>& pl ) const
	{
		return pl.intersects( *this );
	}

/// Point is inside flat rectangle
	bool isInside( const Point2d_<FPT>& pt1, const Point2d_<FPT>& pt2 ) const
	{
		HOMOG2D_START;
		return impl_isInsideRect( FRect_<FPT>(pt1, pt2), detail::BaseHelper<LP>() );
	}

/// Point is inside FRect
	template<typename FPT2>
	bool isInside( const FRect_<FPT2>& rect ) const
	{
		HOMOG2D_START;
		return impl_isInsideRect( rect, detail::BaseHelper<LP>() );
	}

/// Point is inside circle defined by center and radius
	template<typename T>
	bool isInside( const Point2d_<FPT>& center, T radius ) const
	{
		HOMOG2D_CHECK_IS_NUMBER(T);
		HOMOG2D_START;
		return impl_isInsideCircle( center, radius, detail::BaseHelper<LP>() );
	}
/// Point is inside Circle
	template<typename T>
	bool isInside( const Circle_<T>& cir ) const
	{
		HOMOG2D_START;
		return impl_isInsideCircle( cir.center(), cir.radius(), detail::BaseHelper<LP>() );
	}

/// Point is inside Ellipse
	template<typename FPT2>
	bool isInside( const Ellipse_<FPT2>& ell ) const
	{
		HOMOG2D_START;
		return impl_isInsideEllipse( ell, detail::BaseHelper<LP>() );
	}

/// Point or line is inside Polyline
	template<typename FPT2,typename PTYPE>
	bool isInside( const base::PolylineBase<PTYPE,FPT2>& poly ) const
	{
		HOMOG2D_START;
		return impl_isInsidePoly( poly, detail::BaseHelper<LP>() );
	}

//////////////////////////
//       OPERATORS      //
//////////////////////////
	bool operator == ( const base::LPBase<LP,FPT>& other ) const
	{
		return impl_op_equal( other, detail::BaseHelper<LP>() );
	}
	bool operator != ( const base::LPBase<LP,FPT>& other ) const
	{
		return !(*this == other);
	}
	bool operator < ( const base::LPBase<LP,FPT>& other ) const
	{
		return impl_op_sort( other, detail::BaseHelper<LP>() );
	}

/// SVG draw function
	void draw( img::Image<img::SvgImage>& im, img::DrawParams dp=img::DrawParams() ) const
	{
		impl_draw_LP( im, dp, detail::BaseHelper<LP>() );
	}

#ifdef HOMOG2D_USE_OPENCV
private:
	template<typename OPENCVT>
	OPENCVT impl_getCvPt( const detail::BaseHelper<typ::IsPoint>&, const OPENCVT& ) const
	{
		return OPENCVT( getX(),getY() );
	}

/// Build point from Opencv point
	template<typename T>
	void impl_init_opencv( cv::Point_<T> pt, const detail::BaseHelper<typ::IsPoint>& )
	{
		p_init_2( pt.x, pt.y );
	}
/// Build line from Opencv point
	template<typename T>
	void impl_init_opencv( cv::Point_<T> pt, const detail::BaseHelper<typ::IsLine>& )
	{
		Point2d_<FPT> p(pt);
		impl_init_1_Point<FPT>( p, detail::BaseHelper<typ::IsLine>() );
	}

public:
/// Opencv draw function
	void draw( img::Image<cv::Mat>& im, img::DrawParams dp=img::DrawParams() ) const
	{
		impl_draw_LP( im, dp, detail::BaseHelper<LP>() );
	}

	cv::Point2i getCvPti() const { return impl_getPt<cv::Point2i>( detail::BaseHelper<typename typ::IsPoint>() ); }
	cv::Point2i getCvPtd() const { return impl_getPt<cv::Point2d>( detail::BaseHelper<typename typ::IsPoint>() ); }
	cv::Point2i getCvPtf() const { return impl_getPt<cv::Point2f>( detail::BaseHelper<typename typ::IsPoint>() ); }

/// Constructor: build from a single OpenCv point.
	template<typename T>
	LPBase( cv::Point_<T> pt )
	{
		impl_init_opencv( pt, detail::BaseHelper<LP>() );
	}
#endif // HOMOG2D_USE_OPENCV

//////////////////////////
//      DATA SECTION    //
//////////////////////////

private:
	std::array<FPT,3> _v; ///< data, uses the template parameter FPT (for "Floating Point Type")

//////////////////////////
//   PRIVATE FUNCTIONS  //
//////////////////////////
private:
	void p_normalizePL() const
	{
		impl_normalize( detail::BaseHelper<LP>() );
	}
	void impl_normalize( const detail::BaseHelper<typ::IsLine>& ) const;
	void impl_normalize( const detail::BaseHelper<typ::IsPoint>& ) const;

	template<typename FPT2>
	detail::IntersectM<FPT>
	impl_intersectsFRect( const FRect_<FPT2>&, const detail::BaseHelper<typ::IsLine>& ) const;

	template<typename FPT2>
	constexpr detail::IntersectM<FPT>
	impl_intersectsFRect( const FRect_<FPT2>&, const detail::BaseHelper<typ::IsPoint>& ) const;

	template<typename T>
	detail::Intersect<detail::Inters_2,FPT>
	impl_intersectsCircle( const Point2d_<FPT>&, T r, const detail::BaseHelper<typ::IsLine>& ) const;

	template<typename T>
	constexpr detail::Intersect<detail::Inters_2,FPT>
	impl_intersectsCircle( const Point2d_<FPT>&, T r, const detail::BaseHelper<typ::IsPoint>& ) const;

	template<typename FPT2>
	bool           impl_isInsideRect( const FRect_<FPT2>&, const detail::BaseHelper<typ::IsPoint>& ) const;
	template<typename FPT2>
	constexpr bool impl_isInsideRect( const FRect_<FPT2>&, const detail::BaseHelper<typ::IsLine>&  ) const;

	template<typename FPT2>
	bool           impl_isInsideEllipse( const Ellipse_<FPT2>&, const detail::BaseHelper<typ::IsPoint>& ) const;
	template<typename FPT2>
	constexpr bool impl_isInsideEllipse( const Ellipse_<FPT2>&, const detail::BaseHelper<typ::IsLine>& ) const;

	template<typename T>
	bool           impl_isInsideCircle( const Point2d_<FPT>&, T r, const detail::BaseHelper<typ::IsPoint>& ) const;
	template<typename T>
	constexpr bool impl_isInsideCircle( const Point2d_<FPT>&, T r, const detail::BaseHelper<typ::IsLine>&  ) const;

	template<typename T,typename PTYPE>
	bool           impl_isInsidePoly( const base::PolylineBase<PTYPE,T>&, const detail::BaseHelper<typ::IsPoint>& ) const;
	template<typename T,typename PTYPE>
	constexpr bool impl_isInsidePoly( const base::PolylineBase<PTYPE,T>&, const detail::BaseHelper<typ::IsLine>&  ) const;

	bool impl_op_equal( const LPBase<LP,FPT>&, const detail::BaseHelper<typ::IsLine>&  ) const;
	bool impl_op_equal( const LPBase<LP,FPT>&, const detail::BaseHelper<typ::IsPoint>& ) const;

	bool           impl_op_sort( const LPBase<LP,FPT>&, const detail::BaseHelper<typ::IsPoint>& ) const;
	constexpr bool impl_op_sort( const LPBase<LP,FPT>&, const detail::BaseHelper<typ::IsLine>&  ) const;

	Point2d_<FPT> impl_op_product( const Line2d_<FPT>& , const Line2d_<FPT>& , const detail::BaseHelper<typ::IsPoint>& ) const;
	Line2d_<FPT>  impl_op_product( const Point2d_<FPT>&, const Point2d_<FPT>&, const detail::BaseHelper<typ::IsLine>&  ) const;

	template<typename T>
	void impl_draw_LP( img::Image<T>&, img::DrawParams, const detail::BaseHelper<typ::IsPoint>& )  const;
	template<typename T>
	void impl_draw_LP( img::Image<T>&, img::DrawParams, const detail::BaseHelper<typ::IsLine>& )  const;

	/// Called by default constructor, overload for lines
	void impl_init( const detail::BaseHelper<typ::IsLine>& )
	{
		_v[0] = 1.;
		_v[1] = 0.;
		_v[2] = 0.;
	}
	/// Called by default constructor, overload for points. Initialize to (0,0)
	void impl_init( const detail::BaseHelper<typ::IsPoint>& )
	{
		_v[0] = 0.;
		_v[1] = 0.;
		_v[2] = 1.;
	}
	template<typename T1,typename T2>
	void p_init_2( const T1&, const T2& );

#ifdef HOMOG2D_USE_BOOSTGEOM
	template<typename BFPT> // Boost Floating Point Type
	void init_BoostGeomPoint(
		const boost::geometry::model::point<BFPT, 2, boost::geometry::cs::cartesian>& pt
	)
	{
		static_assert( std::is_same_v<LP,typ::IsPoint>, "Invalid: you cannot build a Line2d using a boost::geometry point" );
		set( pt );
	}
#endif

}; // class LPBase

} // namespace base


/////////////////////////////////////////////////////////////////////////////
// SECTION  - OPENCV API CODE
/////////////////////////////////////////////////////////////////////////////

#ifdef HOMOG2D_USE_OPENCV
template<typename FPT>
FRect_<FPT> getFRect( cv::Mat& mat )
{
	if(  mat.cols == 0 || mat.rows == 0 )
		HOMOG2D_THROW_ERROR_1(
			"Illegal values: cols=" << mat.cols << ", rows=" << mat.rows
		);

	return FRect_<FPT>(
		Point2d_<FPT>(),                      // (0,0)
		Point2d_<FPT>( mat.cols, mat.rows )   // (w,h)
	);
}

/// Free function to return an OpenCv point (double)
template<typename FPT>
cv::Point2d
getCvPtd( const Point2d_<FPT>& pt )
{
	return pt.getCvPtd();
}
/// Free function to return an OpenCv point (float)
template<typename FPT>
cv::Point2f
getCvPtf( const Point2d_<FPT>& pt )
{
	return pt.getCvPtf();
}
/// Free function to return an OpenCv point (integer)
template<typename FPT>
cv::Point2i
getCvPti( const Point2d_<FPT>& pt )
{
	return pt.getCvPti();
}

#endif // HOMOG2D_USE_OPENCV


/////////////////////////////////////////////////////////////////////////////
// SECTION  - FREE FUNCTIONS
/////////////////////////////////////////////////////////////////////////////

/// Generic free function to return a point of other type
/**
- RT: return type
- FPT: Floating Point Type

User code needs to provide the requested type as template argument, for example:
\code
auto p1 = getPt<cv::Point2di>( pt );                             // opencv type
auto p2 = getPt<boost::geometry::model::point_xy<double>>( pt ); // boost geometry type
\endcode
\sa LPBase::getPt()
*/
template<typename RT,typename FPT>
RT
getPt( const Point2d_<FPT>& pt )
{
	return pt.template getPt<RT>();
}

/// Free function, returns a vector of points of other type from a vector of h2d points
/**
- RT: return type
- FPT: Floating Point Type

User code needs to provide the requested type as template argument.
\sa h2d::getPt<>()

\todo 20230219: sfinae this to accept other containers using trait::IsContainer
*/

template<typename RT,typename FPT>
std::vector<RT>
getPts( const std::vector<Point2d_<FPT>>& vpt )
{
	std::vector<RT> vout( vpt.size() );
	auto it = vout.begin();
	for( const auto& pt: vpt )
		*it++ = getPt<RT>(pt);
	return vout;
}

//------------------------------------------------------------------
/// This namespace holds some private stuff, types here are not to be used directly by end-user code.
namespace detail {

//------------------------------------------------------------------
/// Private free function, returns true if point \c pt is inside the rectangle defined by (\c p00 , \c p11)
template<typename FPT1,typename FPT2>
bool
ptIsInside( const Point2d_<FPT1>& pt, const Point2d_<FPT2>& p00, const Point2d_<FPT2>& p11 )
{
	if( pt.getX() > p00.getX() && pt.getX() < p11.getX() )
		if( pt.getY() > p00.getY() && pt.getY() < p11.getY() )
			return true;
	return false;
}

#ifdef HOMOG2D_USE_EIGEN
///  Build Homography from 2 sets of 4 points, using Eigen
/**
See
- https://eigen.tuxfamily.org/dox/group__TutorialLinearAlgebra.html
- https://eigen.tuxfamily.org/dox/group__DenseMatrixManipulation__chapter.html
*/
template<typename FPT>
Homogr_<FPT>
buildFrom4Points_Eigen(
	const std::vector<Point2d_<FPT>>& vpt1, ///< source points
	const std::vector<Point2d_<FPT>>& vpt2  ///< destination points
)
{
	Eigen::MatrixXd A = Eigen::MatrixXd::Zero(8,8);
	Eigen::VectorXd b(8);

	for( int i=0; i<4; i++ )
	{
		auto u1 = vpt1[i].getX();
		auto v1 = vpt1[i].getY();
		auto u2 = vpt2[i].getX();
		auto v2 = vpt2[i].getY();

		b(2*i)   = u2;
		b(2*i+1) = v2;

		A(i*2,0) = A(i*2+1,3) = u1;
		A(i*2,1) = A(i*2+1,4) = v1;
		A(i*2,2) = A(i*2+1,5) = 1.;

		A(i*2,6)   = - u1 * u2;
		A(i*2,7)   = - v1 * u2;
		A(i*2+1,6) = - u1 * v2;
		A(i*2+1,7) = - v1 * v2;
	}

#if 0
	Eigen::VectorXd X = A.ldlt().solve(b); // for some reason this does not work...
#else
	Eigen::MatrixXd Ai = A.inverse();
	Eigen::VectorXd X = Ai * b;
#endif

	Homogr_<FPT> H;
	for( int i=0; i<8; i++ )
		H.set( i/3, i%3, X(i) );
	H.set(2, 2, 1.);

	return H;
}
#endif // HOMOG2D_USE_EIGEN

//------------------------------------------------------------------
#ifdef HOMOG2D_USE_OPENCV
///  Build Homography from 2 sets of 4 points, using Opencv
/**
- see https://docs.opencv.org/master/d9/d0c/group__calib3d.html#ga4abc2ece9fab9398f2e560d53c8c9780

\note With current Opencv installed on current machine, it seems that \c cv::getPerspectiveTransform()
requires that the points are "CV_32F" (\c float), and NOT double.
*/
template<typename FPT>
Homogr_<FPT>
buildFrom4Points_Opencv (
	const std::vector<Point2d_<FPT>>& vpt1, ///< source points
	const std::vector<Point2d_<FPT>>& vpt2  ///< destination points
)
{
	const auto& src = getPts<cv::Point2f>( vpt1 );
	const auto& dst = getPts<cv::Point2f>( vpt2 );
	return cv::getPerspectiveTransform( src, dst ); // automatic type conversion to Hmatrix_
}
#endif

} // namespace detail

//------------------------------------------------------------------
/// Build Homography from 2 sets of 4 points (free function)
/// \sa Homogr_::buildFrom4Points()
template<typename FPT>
Homogr_<FPT>
buildFrom4Points(
	const std::vector<Point2d_<FPT>>& vpt1,     ///< source points
	const std::vector<Point2d_<FPT>>& vpt2,     ///< destination points
	int                               method=1  ///< 0: Eigen, 1: Opencv
)
{
	Homogr_<FPT> H;
	H.buildFrom4Points( vpt1, vpt2, method );
	return H;
}

//------------------------------------------------------------------
/// Build Homography from 2 sets of 4 points
/**
- Requires either Eigen or Opencv
- we build a 8x8 matrix A and a 8x1 vector B, and get the solution from X = A^-1 B
- see this for details:
https://skramm.lautre.net/files/misc/Kramm_compute_H_from_4pts.pdf

\sa free function: h2d::buildFrom4Points()

\todo fix this so that user can provide a std::array of points
*/
template<typename M,typename FPT>
void
Hmatrix_<M,FPT>::buildFrom4Points(
	const std::vector<Point2d_<FPT>>& vpt1,   ///< source points
	const std::vector<Point2d_<FPT>>& vpt2,   ///< destination points
	int                               method  ///< 0: Eigen, 1: Opencv (default)
)
{
	if( vpt1.size() != 4 )
		HOMOG2D_THROW_ERROR_1( "invalid vector size for source points, should be 4, value=" << vpt1.size() );
	if( vpt2.size() != 4 )
		HOMOG2D_THROW_ERROR_1( "invalid vector size for dest points, should be 4, value=" << vpt2.size() );
	assert( method == 0 || method == 1 );

	if( method == 0 )
	{
#ifdef HOMOG2D_USE_EIGEN
		*this = detail::buildFrom4Points_Eigen( vpt1, vpt2 );
#else
		throw std::runtime_error( "Unable, build without Eigen support" );
#endif
	}
	else
	{
#ifdef HOMOG2D_USE_OPENCV
		*this = detail::buildFrom4Points_Opencv( vpt1, vpt2 );
#else
		throw std::runtime_error( "Unable, build without Opencv support" );
#endif
	}
}

/// Point related to a OSegment
///\sa SegVec::getPointSide()
enum class PointSide: uint8_t
{
	Left,Right,Neither
};

inline
const char* getString( PointSide t )
{
	const char* s=0;
	switch( t )
	{
		case PointSide::Left:    s="Left";    break;
		case PointSide::Right:   s="Right";   break;
		case PointSide::Neither: s="Neither"; break;
		assert(0);
	}
	return s;
}



namespace base {
//------------------------------------------------------------------
/// A line segment or vector, defined by two points.
/**
This will get instanciated as \ref Segment_ or \ref OSegment_

The difference between theses two types is that with \c Segment_,
the "smallest" point is always stored as first element (see constructor).
*/
template<typename SV,typename FPT>
class SegVec: public detail::Common<FPT>
#ifdef HOMOG2D_ENABLE_PRTP
, public rtp::Root
#endif
{
public:
	using FType = FPT;
//	using SType = std::conditional<std::is_same_v<SV,typ::IsSegment>,typ::T_Segment,typ::T_OSeg>;
	using SType = SV; //std::conditional<std::is_same_v<SV,typ::IsSegment>,typ::T_Segment,typ::T_OSeg>;
	using detail::Common<FPT>::isInside;

	template<typename T1,typename T2> friend class SegVec;


/// \todo 20250127: if this works, then generalize to all the other base type() member functions
	Type type() const
	{
		if constexpr( std::is_same_v<SV,typ::IsSegment> )
			return Type::Segment;
		else
			return Type::OSegment;
	}

private:
	Point2d_<FPT> _ptS1, _ptS2;

public:
/// \name Constructors
///@{

/// Default constructor: initializes segment to (0,0)--(1,1)
	SegVec(): _ptS2(1.,1.)
	{}

/// Constructor 2: build segment from two points, can hold different FP types
/**
Please note that the source (points) floating-point type is lost
*/
	template<typename FP1,typename FP2>
	SegVec( Point2d_<FP1> p1, Point2d_<FP2> p2 )
		: _ptS1(p1), _ptS2(p2)
	{
#ifndef HOMOG2D_NOCHECKS
		if( p1 == p2 )
			HOMOG2D_THROW_ERROR_1( "cannot build a segment with two identical points: " << p1 << " and " << p2 );
#endif
		if constexpr( std::is_same_v<SV,typ::IsSegment> )
			priv::fix_order( _ptS1, _ptS2 );
	}

/// Constructor 3: build segment from two points coordinates, calls constructor 2
	template<typename FP1,typename FP2,typename FP3,typename FP4>
	SegVec( FP1 x1, FP2 y1, FP3 x2, FP4 y2 )
		: SegVec( Point2d_<FPT>(x1,y1), Point2d_<FPT>(x2,y2) )
	{
		HOMOG2D_CHECK_IS_NUMBER(FP1);
		HOMOG2D_CHECK_IS_NUMBER(FP2);
		HOMOG2D_CHECK_IS_NUMBER(FP3);
		HOMOG2D_CHECK_IS_NUMBER(FP4);
	}

/// Constructor 4: build segment from pair of points
	template<typename FP1,typename FP2>
	SegVec( const PointPair2_<FP1,FP2>& ppts )
		: SegVec(ppts.first, ppts.second)
	{}

/// Copy-Constructor, behavior depends on concrete types
/**
- OSegment(OSegment): OK
- Segment(OSegment): OK, but loose orientation
- Segment(Segment):  OK
- OSegment(Segment): No build, because orientation would be arbitrary
*/
	template<typename SV2,typename FPT2>
	SegVec( const SegVec<SV2,FPT2>& other )
		: _ptS1(other._ptS1), _ptS2(other._ptS2)
	{
		static_assert(
			( std::is_same_v<SV,typ::IsSegment>
			||
			( std::is_same_v<SV,typ::IsOSeg> && std::is_same_v<SV2,typ::IsOSeg> ) ),
			"Cannot build a OSegment from a Segment"
		);
		if constexpr( std::is_same_v<SV2,typ::IsSegment> )
			priv::fix_order( _ptS1, _ptS2 );
	}

///@}

/// \name Modifying functions
///@{

/// Reverse oriented segment
	SegVec<SV,FPT> operator - ()
	{
		static_assert( !std::is_same_v<SV,typ::IsSegment>, "cannot reverse non-oriented segment" );
		std::swap( _ptS1, _ptS2 );
		return *this;
	}

/// Setter
	template<typename FP1,typename FP2>
	void set( const Point2d_<FP1>& p1, const Point2d_<FP2>& p2 )
	{
#ifndef HOMOG2D_NOCHECKS
		if( p1 == p2 )
			HOMOG2D_THROW_ERROR_1( "cannot define a segment with two identical points" << p1 << " and " << p2 );
#endif
		_ptS1 = p1;
		_ptS2 = p2;
		if constexpr( std::is_same_v<SV,typ::IsSegment> )
			priv::fix_order( _ptS1, _ptS2 );
	}

/// Setter from a std::pair
	template<typename FP1,typename FP2>
	void set( const PointPair2_<FP1,FP2>& ppts )
	{
		set( ppts.first, ppts.second );
	}

/// Setter from 4 raw point coordinates
	template<typename FP1,typename FP2,typename FP3,typename FP4>
	void set( FP1 x1, FP2 y1, FP3 x2, FP4 y2 )
	{
		HOMOG2D_CHECK_IS_NUMBER(FP1);
		HOMOG2D_CHECK_IS_NUMBER(FP2);
		HOMOG2D_CHECK_IS_NUMBER(FP3);
		HOMOG2D_CHECK_IS_NUMBER(FP4);
		set( Point2d_<FPT>(x1,y1), Point2d_<FPT>(x2,y2) );
	}

/// Translate Segment
	template<typename T1,typename T2>
	void translate( T1 dx, T2 dy )
	{
		HOMOG2D_CHECK_IS_NUMBER( T1 );
		HOMOG2D_CHECK_IS_NUMBER( T2 );
		_ptS1.translate( dx, dy );
		_ptS2.translate( dx, dy );
	}

/// Translate Segment, using pair of values
	template<typename T1, typename T2>
	void translate( const std::pair<T1,T2>& pa )
	{
		this->translate( pa.first, pa.second );
	}

/// Move Segment to other location
	template<typename TX, typename TY>
	void moveTo( TX x, TY y )
	{
		HOMOG2D_CHECK_IS_NUMBER( TX );
		HOMOG2D_CHECK_IS_NUMBER( TY );
		moveTo( Point2d_<FPT>(x,y) );
	}

/// Move Segment to other location, given by \c pt
	template<typename T1>
	void moveTo( const Point2d_<T1>& pt )
	{
		auto w = _ptS2.getX() - _ptS1.getX();
		auto h = _ptS2.getY() - _ptS1.getY();
		_ptS1 = pt;
		_ptS2.set( _ptS1.getX() + w, _ptS1.getY() + h );
	}

///@}

/// \name Attributes access
///@{

#ifdef HOMOG2D_ENABLE_VRTP
/// Get Bounding Box of segment, always throws but needed so the function getBB(T1,T2) builds, whatever the types
/// and because of variant (\sa CommonType) (HOMOG2D_ENABLE_VRTP)
	FRect_<HOMOG2D_INUMTYPE> getBB() const
	{
		HOMOG2D_THROW_ERROR_1( "invalid call, Segment has no Bounding Box" );
	}
#endif

	constexpr size_t size() const
	{
		return 2;
	}

/// Get segment length
	HOMOG2D_INUMTYPE length() const
	{
		return _ptS1.distTo( _ptS2 );
	}

/// A segment always has a null area
	constexpr HOMOG2D_INUMTYPE area() const
	{
		return 0.;
	}

/// Get vector of Oriented segment as a pair of values
	std::pair<HOMOG2D_INUMTYPE,HOMOG2D_INUMTYPE>
	getVector() const
	{
		static_assert( std::is_same_v<SV,typ::IsOSeg>, "cannot return vector of unoriented segment" );
		return std::make_pair(
			_ptS2.getX() - _ptS1.getX(),
			_ptS2.getY() - _ptS1.getY()
		);
	}

/// Get angle between segment and other segment
/**
- if either the object or the argument is not oriented, then this will return the line angles,
in the range [0:+PI]
- if both are oriented, will return a value in the range [-PI:+PI]
*/
	template<typename SV2,typename FPT2>
	HOMOG2D_INUMTYPE
	getAngle( const SegVec<SV2,FPT2>& other ) const
	{
// if one of the two is a (unoriented) segment, then we just return the lines angle
		if constexpr( std::is_same_v<SV,typ::IsSegment> || std::is_same_v<SV2,typ::IsSegment> )
			return other.getLine().getAngle( this->getLine() );
		else
		{                                          // both are oriented segments
			auto v1 = this->getVector();
			auto v2 = other.getVector();
			auto dx1 = v1.first;
			auto dx2 = v2.first;
			auto dy1 = v1.second;
			auto dy2 = v2.second;
			return std::atan2(
				dx1 * dy2 - dy1 * dx2,
				dx1 * dx2 + dy1 * dy2
			);
		}
	}

/// Get angle between segment and line
	template<typename LP,typename FPT2>
	HOMOG2D_INUMTYPE
	getAngle( const base::LPBase<LP,FPT2>& other ) const
	{
		static_assert( std::is_same_v<LP,typ::IsLine>, "cannot compute angle between segment and point" );
		return getLine().getAngle( other );
	}
///@}

/// \name Operators
///@{
	bool operator == ( const SegVec& s2 ) const
	{
		if( _ptS1 != s2._ptS1 )
			return false;
		if( _ptS2 != s2._ptS2 )
			return false;
		return true;
	}
	bool operator != ( const SegVec& s2 ) const
	{
		return !(*this == s2);
	}

	bool operator < ( const SegVec& other ) const
	{
		return _ptS1 < other._ptS1;
	}
///@}

private:
	template<typename S>
	bool p_bothPtsAreInside( const S& shape ) const
	{
		if( !_ptS1.isInside( shape ) )
			return false;
		if( !_ptS2.isInside( shape ) )
			return false;
		return true;
	}

public:
/// \name Enclosing functions
///@{

/// Segment is inside Circle
	template<typename FPT2>
	bool isInside( const Circle_<FPT2>& shape ) const
	{
		return p_bothPtsAreInside( shape );
	}

/// Segment is inside FRect
	template<typename FPT2>
	bool isInside( const FRect_<FPT2>& shape ) const
	{
		return p_bothPtsAreInside( shape );
	}

/// Segment is inside Ellipse
	template<typename FPT2>
	bool isInside( const Ellipse_<FPT2>& shape ) const
	{
		return p_bothPtsAreInside( shape );
	}

/// Segment is inside OPolyline_
	template<typename FPT2>
	constexpr bool isInside( const OPolyline_<FPT2>& ) const
	{
		return false;
	}

/// Segment is inside CPolyline_
/**
Requires both points inside AND no intersections
*/
	template<typename FPT2>
	bool isInside( const CPolyline_<FPT2>& cpoly ) const
	{
		if( !p_bothPtsAreInside( cpoly ) )
			return false;

		for( auto poly_seg: cpoly.getSegs() )
			if( poly_seg.intersects( *this )() )
				return false;
		return true;
	}
///@}

/// \name Other const functions
///@{

/// Returns the points as a std::pair
/** If "Segment", then the one with smallest x coordinate will be returned as "first".
If x-coordinate are equal, then
the one with smallest y-coordinate will be returned first
*/
	PointPair_<FPT>
	getPts() const
	{
		return std::make_pair( _ptS1, _ptS2 );
	}

	template<typename T>
	std::pair<SegVec,SegVec>
	getParallelSegs( T dist ) const
	{
		HOMOG2D_CHECK_IS_NUMBER( T );

		auto plines = getLine().getParallelLines( dist );
		auto lo1 = getLine().getOrthogonalLine( _ptS1 );
		auto lo2 = getLine().getOrthogonalLine( _ptS2 );

		auto pA1 = lo1 * plines.first;
		auto pA2 = lo2 * plines.first;
		auto pB1 = lo1 * plines.second;
		auto pB2 = lo2 * plines.second;

		return std::make_pair(
			SegVec( pA1, pA2 ),
			SegVec( pB1, pB2 )
		);
	}

private:
/// Computes the 4 points orthogonal to the segment
	std::array<Point2d_<FPT>,4>
	p_getOrthog() const
	{
		auto x1 = static_cast<HOMOG2D_INUMTYPE>(_ptS1.getX());
		auto x2 = static_cast<HOMOG2D_INUMTYPE>(_ptS2.getX());
		auto y1 = static_cast<HOMOG2D_INUMTYPE>(_ptS1.getY());
		auto y2 = static_cast<HOMOG2D_INUMTYPE>(_ptS2.getY());
		auto dx = x1 - x2;
		auto dy = y1 - y2;
		std::array<Point2d_<FPT>,4> out;
		out[0] = Point2d_<FPT>( x1-dy, y1+dx );
		out[1] = Point2d_<FPT>( x1+dy, y1-dx );
		out[3] = Point2d_<FPT>( x2-dy, y2+dx );
		out[2] = Point2d_<FPT>( x2+dy, y2-dx );
		return out;
	}

public:
/// Returns the 4 points orthogonal to the segment/vector
	std::array<Point2d_<FPT>,4>
	getOrthogPts() const
	{
		return p_getOrthog();
	}

/// Returns the 4 segments/vectors orthogonal to the segment
	std::array<Segment_<FPT>,4>
	getOrthogSegs() const
	{
		std::array<Segment_<FPT>,4> out;
		auto pts = p_getOrthog();
		out[0] = Segment_<FPT>( _ptS1, pts[0] );
		out[1] = Segment_<FPT>( _ptS1, pts[1] );
		out[2] = Segment_<FPT>( _ptS2, pts[2] );
		out[3] = Segment_<FPT>( _ptS2, pts[3] );
		return out;
	}

/// Returns supporting line
	Line2d_<FPT>
	getLine() const
	{
		Point2d_<HOMOG2D_INUMTYPE> pt1( _ptS1 );
		Point2d_<HOMOG2D_INUMTYPE> pt2( _ptS2 );
		auto li = pt1 * pt2;
		return Line2d_<FPT>(li);
	}

	template<typename T>
	PointSide
	getPointSide( const Point2d_<T>& pt ) const;

/// Returns a pair of segments/vectors split by the middle
	std::pair<SegVec<SV,FPT>,SegVec<SV,FPT>>
	split() const
	{
		auto pt_mid = getCenter();
		return std::make_pair(
			SegVec<SV,FPT>( _ptS1,  pt_mid ),
			SegVec<SV,FPT>( pt_mid, _ptS2 )
		);
	}

	template<typename FPT2>
	HOMOG2D_INUMTYPE distTo( const Point2d_<FPT2>&, int* segDistCase=0 ) const;

	template<typename T>
	constexpr bool
	isParallelTo( const T& other ) const
	{
		static_assert(
			std::is_same<T,SegVec<SV,FPT>>::value ||
			std::is_same<T,Line2d_<FPT>>::value,
			"type needs to be a segment, a vector, or a line" );
		return getLine().isParallelTo( other );
	}

	/// Returns point that at middle distance between \c p1 and \c p2
	Point2d_<FPT>
	getCenter() const
	{
		return Point2d_<FPT>(
			( static_cast<HOMOG2D_INUMTYPE>(_ptS1.getX()) + _ptS2.getX() ) / 2.,
			( static_cast<HOMOG2D_INUMTYPE>(_ptS1.getY()) + _ptS2.getY() ) / 2.
		);
	}

	SegVec<SV,FPT> getExtended() const;

/// Returns the bisector line of the segment
/// \sa free function h2d::getBisector()
	Line2d_<FPT>
	getBisector() const
	{
		SegVec<SV,HOMOG2D_INUMTYPE> seg2 = *this; // convert to (possibly) enhance precision
		return seg2.getLine().getOrthogonalLine( seg2.getCenter() );
	}
///@}

/// \name Intersection functions
///@{
	template<typename SV2,typename FPT2>
	detail::Intersect<detail::Inters_1,FPT> intersects( const SegVec<SV2,FPT2>& ) const;
	template<typename FPT2>
	detail::Intersect<detail::Inters_1,FPT> intersects( const Line2d_<FPT2>&  ) const;
	template<typename FPT2>
	detail::IntersectM<FPT>                 intersects( const Circle_<FPT2>&  ) const;
/// Segment/FRect intersection
	template<typename FPT2>
	detail::IntersectM<FPT> intersects( const FRect_<FPT2>& r ) const
	{
//		HOMOG2D_START;
		return r.intersects( *this );
	}

/// Segment/Polyline intersection
	template<typename PLT,typename FPT2>
	detail::IntersectM<FPT> intersects( const base::PolylineBase<PLT,FPT2>& other ) const
	{
//		HOMOG2D_START;
		return other.intersects( *this );
	}
///@}

	template<typename U,typename V>
	friend std::ostream&
	operator << ( std::ostream&, const SegVec<U,V>& );

#ifdef HOMOG2D_USE_OPENCV
	void draw( img::Image<cv::Mat>&,       img::DrawParams dp=img::DrawParams() ) const;
#endif
	void draw( img::Image<img::SvgImage>&, img::DrawParams dp=img::DrawParams() ) const;

}; // class SegVec

//------------------------------------------------------------------
template<typename SV,typename FPT>
template<typename T>
PointSide
SegVec<SV,FPT>::getPointSide( const Point2d_<T>& pt ) const
{
	static_assert( std::is_same_v<SV,typ::IsOSeg>, "unable to get side of point related to Segment" );

	OSegment_<FPT> other( _ptS1, pt );
//	auto cp = crossProduct( *this, other );
	HOMOG2D_INUMTYPE cp = detail::crossProductV( other, *this );
	PointSide out;
	switch ( priv::sign(cp) )
	{
		case  0: out = PointSide::Neither; break;
		case  1: out = PointSide::Left;    break;
		case -1: out = PointSide::Right;   break;
		default: assert(0);
	}
	return out;
}

//------------------------------------------------------------------
/// Returns a segment with same support line but tripled length.
/**
With (1,0)-(2,0) as input, will return the segment (0,0)-(3,0)
*/
template<typename SV, typename FPT>
SegVec<SV,FPT>
SegVec<SV,FPT>::getExtended() const
{
	Segment_<HOMOG2D_INUMTYPE> seg(*this); // to get highest precision
	auto li = seg.getLine();
	auto rad1 = seg.length();
	auto c1 = Circle_<HOMOG2D_INUMTYPE>( _ptS1, rad1 );
	auto c2 = Circle_<HOMOG2D_INUMTYPE>( _ptS2, rad1 );

	auto int1 = li.intersects( c1 );
	auto int2 = li.intersects( c2 );
	assert( int1() );
	assert( int2() );
	auto ppt1 = int1.get();
	auto ppt2 = int2.get();

	return Segment_<FPT>(
		ppt1.first,
		ppt2.second
	);
}

//------------------------------------------------------------------
/// Distance from point to segment
/**
source: https://stackoverflow.com/a/6853926/193789

Temp implementation, until we get into this a bit more deeper
*/
template<typename SV,typename FPT>
template<typename FPT2>
HOMOG2D_INUMTYPE
SegVec<SV,FPT>::distTo( const Point2d_<FPT2>& pt, int* segDistCase ) const
{
	auto ppts = getPts();
	auto x1 = static_cast<HOMOG2D_INUMTYPE>( ppts.first.getX() );
	auto y1 = static_cast<HOMOG2D_INUMTYPE>( ppts.first.getY() );
	auto x2 = static_cast<HOMOG2D_INUMTYPE>( ppts.second.getX() );
	auto y2 = static_cast<HOMOG2D_INUMTYPE>( ppts.second.getY() );

	auto A = pt.getX() - x1;
	auto B = pt.getY() - y1;
	auto C = x2 - x1;
	auto D = y2 - y1;

	auto dot    = A * C + B * D;
	auto len_sq = C * C + D * D;
	auto param  = dot / len_sq;

	HOMOG2D_INUMTYPE xx, yy;

	if( param < 0. )
	{
		if( segDistCase )
			*segDistCase = -1;
		xx = x1;
		yy = y1;
	}
	else
	{
		if( param > 1. )
		{
			if( segDistCase )
				*segDistCase = +1;
			xx = x2;
			yy = y2;
		}
		else
		{
			if( segDistCase )
				*segDistCase = 0;
			xx = x1 + param * C;
			yy = y1 + param * D;
		}
	}

	auto dx = pt.getX() - xx;
	auto dy = pt.getY() - yy;
	return homog2d_sqrt( dx * dx + dy * dy );
}

} // namespace base

//------------------------------------------------------------------
/// Set circle from 2 points
template<typename FPT>
template<typename T1, typename T2>
void Circle_<FPT>::set( const Point2d_<T1>& pt1, const Point2d_<T2>& pt2 )
{
#ifndef HOMOG2D_NOCHECKS
	if( pt1 == pt2 )
		HOMOG2D_THROW_ERROR_1( "Unable, some points are identical" );
#endif

	Segment_<HOMOG2D_INUMTYPE> seg( pt1, pt2 );
	_center = seg.getCenter();
	_radius = seg.length() / 2.0;
}

//------------------------------------------------------------------
/// Set circle from 3 points
/**
Algorithm: we get the two largest segments and compute their bisector line.
Their intersection point will be the center of circle, and the radius is the distance between
center and any of the three points.

We consider the the largest segments to improve numerical stability.

Will throw if unable (numerical issue)

One could think that the first checking would be enough, but experience shows that some times,
the point are not colinear, but the two bisector lines are still parallel.
Thus the second checking.

\todo Check this other technique:
https://www.johndcook.com/blog/2023/06/18/circle-through-three-points/
*/
template<typename FPT>
template<typename T>
void
Circle_<FPT>::set( const Point2d_<T>& pt1, const Point2d_<T>& pt2, const Point2d_<T>& pt3 )
{
#ifndef HOMOG2D_NOCHECKS
	if( areCollinear( pt1, pt2, pt3 ) )
		HOMOG2D_THROW_ERROR_1( "Unable, points are colinear" );
#endif
	auto pts = priv::getLargestDistancePoints( pt1, pt2, pt3 );

	auto seg1 = Segment_<HOMOG2D_INUMTYPE>( pts[0], pts[1] );
	auto seg2 = Segment_<HOMOG2D_INUMTYPE>( pts[0], pts[2] );
	auto li1 = seg1.getBisector();
	auto li2 = seg2.getBisector();
#ifndef HOMOG2D_NOCHECKS
	if( li1.isParallelTo(li2) )
		HOMOG2D_THROW_ERROR_1( "unable, bisector lines are parallel" )
#endif
	center() = li1 * li2;
	radius() = center().distTo(pt1);
}

//------------------------------------------------------------------
namespace priv {

/// Free Function to check whether a circle encloses the given points
template<typename FPT1,typename PT>
bool is_valid_circle(
	const Circle_<FPT1>&   circ,
	const std::vector<PT>& pts
)
{
	for( const auto& pt: pts )
		if( !pt.isInside( circ ) )
			return false;
	return true;
}

} // namespace priv

//------------------------------------------------------------------
/// Helper function for Circle_<FPT>::set( const T& )
/**
Returns the minimum enclosing circle for N <= 3
*/
template<typename FPT>
template<typename T>
Circle_<HOMOG2D_INUMTYPE>
Circle_<FPT>::p_min_circle_trivial( const std::vector<T>& P ) const
{
	if( P.empty() )
		return Circle_<HOMOG2D_INUMTYPE>(0.,0.,0.); // dummy circle of null radius
	if( P.size() == 1 )
		return Circle_<HOMOG2D_INUMTYPE>( P[0], 0. );
	if( P.size() == 2 )
		return Circle_<HOMOG2D_INUMTYPE>( P[0], P[1] );

// To check if MEC can be determined by 2 points only
	for( int i=0; i<3; i++ )
		for( int j=i+1; j<3; j++ )
		{
			auto c = Circle_<HOMOG2D_INUMTYPE>( P[i], P[j] );
			if( priv::is_valid_circle( c, P ) )
				return c;
		}
	return Circle_<HOMOG2D_INUMTYPE>( P[0], P[1], P[2] ); // circle from 3 points
}

//------------------------------------------------------------------
/// Helper function for Circle_<FPT>::set( const T& ), recursive
/**
Returns the MEC using Welzl's algorithm.
Takes a set of input points P and a set R points on the circle boundary.

\c T is the point type
 */
template<typename FPT>
template<typename T>
Circle_<HOMOG2D_INUMTYPE>
Circle_<FPT>::p_WelzlHelper(
	std::vector<T>& P,  ///< input set of points
	std::vector<T>  R,
	size_t          n   ///< Number of points in P that are not yet processed
) const
{
	// Base case when all points processed or |R| = 3
	if( n == 0 || R.size() == 3 )
		return p_min_circle_trivial( R );

	// Pick a random point randomly
	int idx = std::rand() % n;
	auto p = P[idx];

	// Put the picked point at the end of P
	// since it's more efficient than
	// deleting from the middle of the vector
	std::swap( P[idx], P[n - 1] );

	// Get the MEC circle d from the set of points P - {p}
	auto d = p_WelzlHelper( P, R, n - 1 );
	if( p.isInside( d ) )
			return d;

	// Otherwise, must be on the boundary of the MEC
	R.push_back( p );

	// Return the MEC for P - {p} and R U {p}
	auto c = p_WelzlHelper( P, R, n - 1 );
	return c;
}

//------------------------------------------------------------------
/// Compute circle from a set of points (Minimum Enclosing Circle, aka MEC)
/// using the Welzl algorithm
/**
\c T may be std::vector, std::array or std::list holding points

References:
- https://en.wikipedia.org/wiki/Smallest-circle_problem
- https://www.geeksforgeeks.org/minimum-enclosing-circle-using-welzls-algorithm/
*/
template<typename FPT>
template<
	typename T,
	typename std::enable_if<
		trait::IsContainer<T>::value
		,T
	>::type*
>
void
Circle_<FPT>::set( const T& pts )
{
	if( pts.size() < 2 )
		HOMOG2D_THROW_ERROR_1( "unable to build a circle from a single point" );

	if( pts.size() == 2 )
	{
		set( pts[0], pts[1] );
		return;
	}

	if( pts.size() == 3 ) // todo: convert pts to HOMOG2D_INUMTYPE
	{
		set( pts[0], pts[1], pts[2] );
		return;
	}

	std::vector<Point2d_<HOMOG2D_INUMTYPE>> P_copy( std::begin(pts), std::end(pts) );
//	std::random_shuffle( P_copy.begin(), P_copy.end() ); // ? check: what happens if removed?
	std::vector<Point2d_<HOMOG2D_INUMTYPE>> R;

	h2d::thr::doNotCheckRadius() = true;
	auto cir = p_WelzlHelper( P_copy, R, P_copy.size() );
	set( cir.center(), cir.radius() );
	h2d::thr::doNotCheckRadius() = false;
}

//------------------------------------------------------------------
/// Returns true if circle is inside polyline
/**
Will be true if all these four conditions are met:
- the polyline object must be of type "closed" AND a polygon (no intersection points)
- center point is inside the polygon
- no intersection points
- any point of the polygon must be outside of the circle
*/
template<typename FPT>
template<typename FPT2,typename PTYPE>
bool
Circle_<FPT>::isInside( const base::PolylineBase<PTYPE,FPT2>& poly ) const
{
	HOMOG2D_START;
	if( !poly.isSimple() )
		return false;
	if( poly.getPts()[0].isInside(*this) ) // if a point of the polygon is inside the circle,
		return false;                      //  then the circle cannot be inside the polygon

	if( !_center.isInside( poly ) )
		return false;

	auto inters = intersects( poly );
	return( inters() == 0 );
}

//------------------------------------------------------------------
/// Circle/Circle intersection
/**
Ref:
- https://stackoverflow.com/questions/3349125/

Can return 0, 1, or 2 intersection points

\todo 20230219: in some situation, the difference below (x2 - x1) can be numericaly instable.
Check if things would get improved by multiplying first (by a/d and h/d), before proceeding the difference.
*/
template<typename FPT>
template<typename FPT2>
detail::IntersectM<FPT>
Circle_<FPT>::intersects( const Circle_<FPT2>& other ) const
{
	if( *this == other )
		return detail::IntersectM<FPT>();

	HOMOG2D_INUMTYPE r1 = _radius;
	HOMOG2D_INUMTYPE r2 = other._radius;
	Point2d_<HOMOG2D_INUMTYPE> pt1 = _center;
	Point2d_<HOMOG2D_INUMTYPE> pt2 = other._center;

	HOMOG2D_INUMTYPE x1 = pt1.getX();
	HOMOG2D_INUMTYPE y1 = pt1.getY();
	HOMOG2D_INUMTYPE x2 = pt2.getX();
	HOMOG2D_INUMTYPE y2 = pt2.getY();
	HOMOG2D_INUMTYPE d_squared = (x1-x2)*(x1-x2) + (y1-y2)*(y1-y2);

	if( d_squared > r1*r1 + r2*r2 + (HOMOG2D_INUMTYPE)2.*r1*r2 )              // no intersection
		return detail::IntersectM<FPT>();

	if( d_squared < ( r1*r1 + r2*r2 - (HOMOG2D_INUMTYPE)2.*r1*r2 ) )          // no intersection: one circle inside the other
		return detail::IntersectM<FPT>();

	auto d = homog2d_sqrt( d_squared );
	auto a = (r1*r1 - r2*r2 + d_squared) / (HOMOG2D_INUMTYPE)2. / d;
	auto h = homog2d_sqrt( r1*r1 - a*a );

	Point2d_<FPT> P0(
		( x2 - x1 ) * a / d + x1,
		( y2 - y1 ) * a / d + y1
	);

	Point2d_<FPT> pt3(
		P0.getX() + ( y1 - y2 ) * h / d,
		P0.getY() - ( x1 - x2 ) * h / d
	);
	Point2d_<FPT> pt4(
		P0.getX() - ( y1 - y2 ) * h / d,
		P0.getY() + ( x1 - x2 ) * h / d
	);

	detail::IntersectM<FPT> out;
	out.add( pt3 );
	if( pt3 != pt4 )
		out.add( pt4 );
	return out;
}


namespace priv {
//------------------------------------------------------------------
/// A POD value that needs some computing, associated with its flag.
/// Used to be able to retain a value needing complex calculation.
template<typename T>
class ValueFlag
{
private:
	T    _value;
	bool _valIsCorrect = false;
public:
	ValueFlag() = default;
	void set( T v )
	{
		_value = v;
		_valIsCorrect = true;
	}
	T value() const    { return _value; }
	void setBad()      { _valIsCorrect = false; }
	bool isBad() const { return !_valIsCorrect; }
};


//------------------------------------------------------------------
/// Holds attribute of a Polyline, allows storage of last computed value through the use of ValueFlag
struct PolylineAttribs
{
	priv::ValueFlag<HOMOG2D_INUMTYPE> _length;
	priv::ValueFlag<HOMOG2D_INUMTYPE> _area;
	priv::ValueFlag<bool>             _isSimplePolyg;
	priv::ValueFlag<Point2d_<HOMOG2D_INUMTYPE>> _centroid;

	void setBad()
	{
		_length.setBad();
		_area.setBad();
		_isSimplePolyg.setBad();
		_centroid.setBad();
	}
};

//------------------------------------------------------------------
/// Returns the bounding box of points in vector/list/array of points \c vpts (free function)
/**
\todo This loops twice on the points. Maybe some improvement here.
*/
template<
	typename T,
	typename std::enable_if<
		trait::IsContainer<T>::value,
		T
	>::type* = nullptr
>
PointPair_<typename T::value_type::FType>
getBB_Points( const T& vpts )
{
	HOMOG2D_START;
	using FPT = typename T::value_type::FType;
	HOMOG2D_DEBUG_ASSERT( static_cast<bool>(vpts.size()), "cannot run with no points" );

	auto mm_x = std::minmax_element(
		std::begin( vpts ),
		std::end( vpts ),
		[]                  // lambda
		( const Point2d_<FPT>& pt1, const Point2d_<FPT>& pt2 )
		{
			return pt1.getX() < pt2.getX();
		}
	);
	auto mm_y = std::minmax_element(
		std::begin( vpts ),
		std::end( vpts ),
		[]                  // lambda
		( const Point2d_<FPT>& pt1, const Point2d_<FPT>& pt2 )
		{
			return pt1.getY() < pt2.getY();
		}
	);

	auto p1 = Point2d_<HOMOG2D_INUMTYPE>( mm_x.first->getX(),   mm_y.first->getY()  );
	auto p2 = Point2d_<HOMOG2D_INUMTYPE>( mm_x.second->getX(),  mm_y.second->getY() );

#ifndef HOMOG2D_NOCHECKS
	if( p1.distTo( p2 ) < thr::nullDistance() )
		HOMOG2D_THROW_ERROR_1(
			"unable to compute bounding box of set, identical points:\n -p1:"<< p1 << "\n -p2:" << p2
		);
	if( shareCommonCoord( p1, p2 ) )
		HOMOG2D_THROW_ERROR_1(
			"unable to compute bounding box of set, points share common coordinate:\n -p1:"
			<< p1 << "\n -p2:" << p2
		);
#endif // HOMOG2D_NOCHECKS

	return std::make_pair( p1, p2 );
}

//------------------------------------------------------------------
/// Returns the bounding box of segments in vector/list/array of points \c vsegs
template<
	typename T,
	typename std::enable_if<
		trait::IsContainer<T>::value,
		T
	>::type* = nullptr
>
FRect_<typename T::value_type::FType>
getBB_Segments( const T& vsegs )
{
	HOMOG2D_START;
	using FPT = typename T::value_type::FType;

	HOMOG2D_DEBUG_ASSERT( vsegs.size(), "cannot compute bounding box of empty set of segments" );
	std::vector<Point2d_<FPT>> vpts( vsegs.size()*2 );
	auto it = vpts.begin();
	for( const auto& seg: vsegs )
	{
		auto ppts = seg.getPts();
		*it++ = ppts.first;
		*it++ = ppts.second;
	}
	return FRect_<typename T::value_type::FType>( getBB_Points( vpts ) );
}

/// get BB for a set of FRect_ objects
/// \todo same as getBB_Segments() ???
template<typename FPT>
auto
getBB_FRect( const std::vector<FRect_<FPT>>& v_rects )
{
	HOMOG2D_START;
	HOMOG2D_DEBUG_ASSERT( v_rects.size(), "cannot compute bounding box of empty set of rectangles" );

	std::vector<Point2d_<FPT>> vpts( v_rects.size()*2 );
	auto it = vpts.begin();
	for( const auto& seg: v_rects )
	{
		auto ppts = seg.getPts();
		*it++ = ppts.first;
		*it++ = ppts.second;
	}
	return FRect_<FPT>( getBB_Points( vpts ) );
}

} // namespace priv

// Forward declaration
template<typename FPT1,typename FPT2>
CPolyline_<FPT1>
operator * ( const Homogr_<FPT2>&, const FRect_<FPT1>& );

// Forward declaration
///  \todo 20230215: check if this has to be moved in the 'base' namespace. Can it be called **without**
/// `using namespace std;`. This was the case for the streaming operator...
template<typename FPT1,typename FPT2,typename PLT2>
auto
operator * ( const Homogr_<FPT2>&, const base::PolylineBase<PLT2,FPT1>& ) -> base::PolylineBase<PLT2,FPT1>;


//------------------------------------------------------------------
/// Parameters for base::PolylineBase::getOffsetPoly()
/**
(Unused at present)
*/
struct OffsetPolyParams
{
<<<<<<< HEAD
	bool _angleSplit = false;
=======
	bool cutAngles = false;
>>>>>>> a8457485
};
#if 0
struct TmpDebug
{
	Point2d_<double> pt1;
	Point2d_<double> ptnew;
	Segment_<double> seg;
	std::pair<Line2d_<double>,Line2d_<double>> plines;
};
#endif
namespace base {

//------------------------------------------------------------------
/// Polyline, will be instanciated either as \ref OPolyline_ (open polyline) or \ref CPolyline_
/**
\warning When closed, in order to be able to compare two objects describing the same structure
but potentially in different order, the comparison operator will proceed a sorting.<br>
The consequence is that when adding points, if you have done a comparison before, you might not
add point after the one you thought!

template args:
 - PLT: PolyLine Type: typ::IsClosed or typ::IsOpen
 - FPT: Floating Point Type
*/
template<typename PLT,typename FPT>
class PolylineBase: public detail::Common<FPT>
#ifdef HOMOG2D_ENABLE_PRTP
, public rtp::Root
#endif
{
public:
	using FType = FPT;
	using PType = PLT;
	using SType = std::conditional<std::is_same_v<PLT,typ::IsClosed>,typ::T_CPol,typ::T_OPol>;

	using detail::Common<FPT>::isInside;

	template<typename T1,typename T2> friend class PolylineBase;
	template<typename T1> friend class h2d::Ellipse_;

	template<typename FPT1,typename FPT2>
	friend CPolyline_<FPT1>
	h2d::operator * ( const h2d::Homogr_<FPT2>&, const h2d::FRect_<FPT1>& );

	template<typename FPT1,typename FPT2,typename PLT2>
	friend auto
	h2d::operator * ( const Homogr_<FPT2>&, const base::PolylineBase<PLT2,FPT1>& ) -> base::PolylineBase<PLT2,FPT1>;

	Type type() const
	{
		if constexpr( std::is_same_v<PLT,typ::IsClosed> )
			return Type::CPolyline;
		else
			return Type::OPolyline;
	}

private:
	mutable std::vector<Point2d_<FPT>> _plinevec;
	mutable bool _plIsNormalized = false;
	mutable priv::PolylineAttribs _attribs;    ///< Attributes. Will get stored upon computing.

public:
/// \name Constructors
///@{

/// Default constructor
	PolylineBase() = default;

/// Constructor from FRect. Enabled for "closed" type, disabled for "open" type
	template<typename FPT2>
	PolylineBase( const FRect_<FPT2>& rect )
	{
		imp_constrFRect( rect, detail::PlHelper<PLT>() );
	}

	template<typename FPT2>
	PolylineBase( const Segment_<FPT2>& seg )
	{
		const auto& ppts = seg.getPts();
		p_addPoint( ppts.first );
		p_addPoint( ppts.second );
	}

/// Constructor from a vector of points.
template<
	typename T,
	typename std::enable_if<
		trait::IsContainer<T>::value,
		T
	>::type* = nullptr
>
	PolylineBase( const T& vec )
	{
		set( vec );
	}

/// Constructor that builds a regular convex polygon of \c n points at a distance \c rad, centered at (0,0).
	template<typename FPT2,typename T>
	PolylineBase( FPT2 rad, T n )
	{
		impl_set_RCP( rad, n, detail::PlHelper<PLT>() );
	}

/// Copy-Constructor from Closed Polyline
	template<typename FPT2>
	constexpr PolylineBase( const CPolyline_<FPT2>& other )
	{
		static_assert(
			!(std::is_same<PLT,typ::IsOpen>::value),
			"Error, cannot build an Open Polyline from a closed one"
		);
		set( other._plinevec );
	}
/// Copy-Constructor from Open Polyline
	template<typename FPT2>
	PolylineBase( const OPolyline_<FPT2>& other )
	{
		set( other._plinevec );
	}

#ifdef HOMOG2D_USE_BOOSTGEOM
/// Constructor from a boost geometry polygon, see misc/test_files/bg_test_1.cpp
/**
\note Only imports the "outer" envelope, homog2d does not handle polygons with holes

Requirements: the Boost polygon must have 2-cartesian coordinates points,
either `bg::model::point` or `bg::model::d2::point_xy`
but the underlying numerical type is free.

\note At present, the 3th template parameter (bool) (Closed or Open) is ignored, because it is unclear how
this relates to the actual fact that last point is equal to first point.
\todo 20230216:  add some checking that the type BPT needs to fit certain requirements
(must have 2-dimensions, and use cartesian coordinates). Maybe we should add some Sfinae to check this.
*/
	template<typename BPT,bool CLKW,bool CLOSED> //
	PolylineBase(
		const boost::geometry::model::polygon<
			BPT,     ///< Boost Point Type (either `bg::model::point` or `bg::model::d2::point_xy`)
			CLKW,    ///< this one is ignored here
			CLOSED   ///< true: closed, false: open
		>& bgpol  ///< input boost geometry polygon
	)
	{
		const auto& outer = bgpol.outer();
		bool isClosed = false;
		auto ptf = outer.front();
		auto ptb = outer.back();
		Point2d_<HOMOG2D_INUMTYPE> pt_front( boost::geometry::get<0>(ptf), boost::geometry::get<1>(ptf) );
		Point2d_<HOMOG2D_INUMTYPE> pt_back(  boost::geometry::get<0>(ptb), boost::geometry::get<1>(ptb) );
/*
this should work !!! (but doesn't...)
		Point2d_<HOMOG2D_INUMTYPE> pt_front( outer.front() );
		Point2d_<HOMOG2D_INUMTYPE> pt_back(  outer.back() );
*/
		if( pt_front == pt_back ) // means it's closed
			isClosed = true;

		if( isClosed && std::is_same_v<PLT,typ::IsOpen> ) // cannot build an open polyline from a closed one
			HOMOG2D_THROW_ERROR_1( "unable to convert a closed boost::polygon into an OPolyline" );

		_plinevec.reserve( outer.size() - isClosed );
		for( auto it=outer.begin(); it!=outer.end()-isClosed; it++ )
		{
			const auto& bgpt = *it;
			_plinevec.emplace_back(
				Point2d_<FPT>( boost::geometry::get<0>(bgpt), boost::geometry::get<1>(bgpt) )
			);
		}
	}
#endif

///@}

private:
	template<typename FPT2,typename T>
	std::pair<HOMOG2D_INUMTYPE,HOMOG2D_INUMTYPE>
	impl_set_RCP( FPT2 rad, T n, const typename detail::PlHelper<typ::IsClosed>& );

	template<typename FPT2,typename T>
	constexpr std::pair<HOMOG2D_INUMTYPE,HOMOG2D_INUMTYPE>
	impl_set_RCP( FPT2, T, const typename detail::PlHelper<typ::IsOpen>& )
	{
		static_assert( detail::AlwaysFalse<PLT>::value, "cannot build an regular convex polygon for a OPolyline object" );
		return std::make_pair(0.,0.); // to avoid a compiler warning
	}

	template<typename FPT2>
	void
	imp_constrFRect( const FRect_<FPT2>& rect, const detail::PlHelper<typ::IsClosed>& )
	{
		for( const auto& pt: rect.get4Pts() )
			_plinevec.push_back( pt );
	}
	template<typename FPT2>
	constexpr void
	imp_constrFRect( const FRect_<FPT2>&, const detail::PlHelper<typ::IsOpen>& )
	{
		static_assert( detail::AlwaysFalse<PLT>::value, "cannot build an OPolyline object from a FRect");
	}

public:
/// \name Attributes access
///@{

/// Returns the number of points
	size_t size() const { return _plinevec.size(); }
	constexpr bool isClosed() const
	{
		return impl_isClosed( detail::PlHelper<PLT>());
	}
	HOMOG2D_INUMTYPE length()    const;
	HOMOG2D_INUMTYPE area()      const;
	bool             isSimple()  const;

/// Returns Bounding Box of Polyline
	auto getBB() const
	{
		HOMOG2D_START;
#ifndef HOMOG2D_NOCHECKS
		if( size() < 2 )
			HOMOG2D_THROW_ERROR_1( "cannot compute bounding box of empty Polyline" );
#endif
		auto ppts = priv::getBB_Points( getPts() );
#ifndef HOMOG2D_NOCHECKS
		if( shareCommonCoord( ppts.first, ppts.second ) )
			HOMOG2D_THROW_ERROR_1( "unable, points share common coordinate" );
#endif
		return FRect_<HOMOG2D_INUMTYPE>( ppts );
	}

	LPBase<typ::IsPoint,HOMOG2D_INUMTYPE> centroid() const;

/// Returns the number of segments. If "closed",
/** the last segment (going from last to first point) is counted */
	size_t nbSegs() const
	{
		if( size() < 2 )
			return 0;
		return impl_nbSegs( detail::PlHelper<PLT>() );
	}

	Point2d_<FPT> getExtremePoint( CardDir ) const;
	Point2d_<FPT> getTmPoint() const;
	Point2d_<FPT> getBmPoint() const;
	Point2d_<FPT> getLmPoint() const;
	Point2d_<FPT> getRmPoint() const;

	bool isConvex() const;

///@}

private:
	HOMOG2D_INUMTYPE p_ComputeSignedArea() const;

	constexpr bool impl_isClosed( const detail::PlHelper<typ::IsOpen>& ) const
	{
		return false;
	}
	constexpr bool impl_isClosed( const detail::PlHelper<typ::IsClosed>& ) const
	{
		return true;
	}

	size_t impl_nbSegs( const detail::PlHelper<typ::IsOpen>& ) const
	{
		return size() - 1;
	}
	size_t impl_nbSegs( const detail::PlHelper<typ::IsClosed>& ) const
	{
		return size();
	}

	constexpr bool impl_isSimple( const detail::PlHelper<typ::IsOpen>& )   const;
	bool           impl_isSimple( const detail::PlHelper<typ::IsClosed>& ) const;

/// Add single point. private, because only to be used from other member functions
/**
\warning This function was discarded from public API in dec. 2021, because
this will add the new point after the previous one \b only if the object has \b not
been normalized. This normalizing operation will happen if you do a comparison (== or !=)
*/
	template<typename FPT2>
	void p_addPoint( const Point2d_<FPT2>& pt )
	{
#ifndef HOMOG2D_NOCHECKS
		if( size() )
			if( pt == _plinevec.back() )
				HOMOG2D_THROW_ERROR_1(
					"cannot add a point identical to previous one: pt=" << pt << " size=" << size()
				);
#endif
		_attribs.setBad();
		_plIsNormalized=false;
		_plinevec.push_back( pt );
	}

public:

/// \name Data access
///@{

/// Returns the points (reference)
	std::vector<Point2d_<FPT>>& getPts()
	{
		_attribs.setBad();  // because we send the non-const reference
		_plIsNormalized=false;
		return _plinevec;
	}
/// Returns the points (const reference)
	const std::vector<Point2d_<FPT>>& getPts() const
	{
		return _plinevec;
	}

/// Returns (as a copy) the segments of the polyline
	std::vector<Segment_<FPT>> getSegs() const
	{
		if( size() < 2 ) // nothing to return
			return std::vector<Segment_<FPT>>();

		std::vector<Segment_<FPT>> out;
		out.reserve( size() );
		for( size_t i=0; i<size()-1; i++ )
		{
			const auto& pt1 = _plinevec[i];
			const auto& pt2 = _plinevec[i+1];
			out.emplace_back( Segment_<FPT>(pt1,pt2) );
		}
		impl_getSegs( out, detail::PlHelper<PLT>() );
		return out;
	}

/// Returns one point of the polyline.
	Point2d_<FPT> getPoint( size_t idx ) const
	{
#ifndef HOMOG2D_NOCHECKS
		if( idx >= size() )
			HOMOG2D_THROW_ERROR_1( "requesting point " << idx
				<< ", only has "  << size()
			);
#endif
		return _plinevec[idx];
	}

/// Returns one segment of the polyline.
/**
Segment \c n is the one between point \c n and point \c n+1
*/
	Segment_<FPT> getSegment( size_t idx ) const
	{
#ifndef HOMOG2D_NOCHECKS
		if( idx >= nbSegs() )
			HOMOG2D_THROW_ERROR_1( "requesting segment " << idx
				<< ", only has "  << nbSegs()
			);

		if( size() < 2 )
			HOMOG2D_THROW_ERROR_1( "no segment " << idx );
#endif

		return impl_getSegment( idx, detail::PlHelper<PLT>() );
	}

	CPolyline_<FPT> convexHull() const;
///@}

private:
/// empty implementation
	void impl_getSegs( std::vector<Segment_<FPT>>&, const detail::PlHelper<typ::IsOpen>& ) const
	{}
/// that one is for closed Polyline, adds the last segment
	void impl_getSegs( std::vector<Segment_<FPT>>& out, const detail::PlHelper<typ::IsClosed>& ) const
	{
		out.push_back( Segment_<FPT>(_plinevec.front(),_plinevec.back() ) );
	}

	Segment_<FPT>
	impl_getSegment( size_t idx, const detail::PlHelper<typ::IsClosed>& ) const
	{
		return Segment_<FPT>( _plinevec[idx], _plinevec[idx+1==nbSegs()?0:idx+1] );
	}
	Segment_<FPT>
	impl_getSegment( size_t idx, const detail::PlHelper<typ::IsOpen>& ) const
	{
		return Segment_<FPT>( _plinevec[idx], _plinevec[idx+1] );
	}

public:

/// \name Modifiers (non-const member functions)
///@{

/// Clear all (does not change the "open/close" status).
	void clear()
	{
		_plinevec.clear();
		_plIsNormalized=false;
		_attribs.setBad();
	}

	template<typename FPT2>
	void rotate( Rotate, const Point2d_<FPT2>& );
	void rotate( Rotate );

/// Miminize the PolylineBase: remove all points that lie in the middle of two segments with same angle.
/**
For example, if we have the following points ("Open" polyline):
(0,0)-(1,0)-(2,0)<br>
This will be replaced by: (0,0)--(2,0)

\note We cannot use the Segment_::getAngle() function because it returns a
value in [0,PI/2], so we would'nt be able to detect a segment going
at 180° of the previous one.

\todo 20230217: implement these:
- https://en.wikipedia.org/wiki/Visvalingam%E2%80%93Whyatt_algorithm
- https://en.wikipedia.org/wiki/Ramer%E2%80%93Douglas%E2%80%93Peucker_algorithm
Also use the areCollinear() function
*/
	void
	minimize()
	{
		if( size()<3 )
			return;
		impl_minimizePL( detail::PlHelper<PLT>() );
	}

/// Translate Polyline using \c dx, \c dy
	template<typename TX,typename TY>
	void translate( TX dx, TY dy )
	{
		HOMOG2D_CHECK_IS_NUMBER( TX );
		HOMOG2D_CHECK_IS_NUMBER( TY );
		for( auto& pt: _plinevec )
			pt.translate( dx, dy );
	}

/// Translate Polyline, using a pair of numerical values
	template<typename T1, typename T2>
	void translate( const std::pair<T1,T2>& ppt )
	{
		translate( ppt.first, ppt.second );
	}

/// Move Polyline to new origin
	template<typename TX,typename TY>
	void moveTo( TX x, TY y )
	{
		HOMOG2D_CHECK_IS_NUMBER( TX );
		HOMOG2D_CHECK_IS_NUMBER( TY );
		moveTo( Point2d_<FPT>(x,y) );
	}

/// Move Polyline to new origin, given by \c new_org
/**
\warning The polygon origin is NOT its center but the point No 0!
*/
	template<typename T1>
	void moveTo( const Point2d_<T1>& new_org )
	{
		if( size() == 0 )
			HOMOG2D_THROW_ERROR_1( "Invalid call, Polyline is empty" );
		auto dx = new_org.getX() - getPoint(0).getX();
		auto dy = new_org.getY() - getPoint(0).getY();
		for( auto& pt: _plinevec )
			pt.translate( dx, dy );
	}

/// Set from vector/array/list of points (discards previous points)
/**
- nb of elements must be 0 or 2 or more
*/
	template<
		typename CONT,
		typename std::enable_if<
			trait::IsContainer<CONT>::value,
			CONT
		>::type* = nullptr
	>
	void set( const CONT& vec )
	{
#ifndef HOMOG2D_NOCHECKS
		if( vec.size() == 1 )
			HOMOG2D_THROW_ERROR_1( "Invalid: number of points must be 0, 2 or more" );
		if( vec.size() > 1 )
			p_checkInputData( vec );
#endif
		_attribs.setBad();
		_plIsNormalized=false;
		_plinevec.resize( vec.size() );
		auto it = std::begin( _plinevec );
		for( const auto& pt: vec )   // copying one by one will allow
			*it++ = pt;              //  type conversions (std::copy implies same FP type)
	}

/// Build a parallelogram (4 points) from 3 points
	template<typename FPT1,typename FPT2,typename FPT3>
	void setParallelogram(
		const Point2d_<FPT1>& pt1,
		const Point2d_<FPT2>& pt2,
		const Point2d_<FPT3>& pt3
	)
	{
		impl_setParallelogram( pt1, pt2, pt3, detail::PlHelper<PLT>() );
	}

/// Set from FRect
	template<typename FPT2>
	void set( const FRect_<FPT2>& rec )
	{
		impl_setFromFRect( rec, detail::PlHelper<PLT>() );
	}

/// Build RCP (Regular Convex Polygon), and return distance between consecutive points
	template<typename FPT2,typename T>
	std::pair<HOMOG2D_INUMTYPE,HOMOG2D_INUMTYPE>
	set( FPT2 rad, T n )
	{
		return impl_set_RCP( rad, n, detail::PlHelper<PLT>() );
	}

///@}

private:
	template<typename FPT2>
	void impl_setFromFRect( const FRect_<FPT2>&, const detail::PlHelper<typ::IsOpen>& )
	{
		static_assert( detail::AlwaysFalse<PLT>::value, "Invalid: cannot set a OPolyline from a FRect" );
	}
	template<typename FPT2>
	void impl_setFromFRect( const FRect_<FPT2>& rect, const detail::PlHelper<typ::IsClosed>& )
	{
		CPolyline_<FPT> tmp(rect);
		std::swap( *this, tmp );
	}

	template<typename FPT1,typename FPT2,typename FPT3>
	void impl_setParallelogram(
		const Point2d_<FPT1>&,
		const Point2d_<FPT2>&,
		const Point2d_<FPT3>&,
		const detail::PlHelper<typ::IsOpen>&
	)
	{
		static_assert( detail::AlwaysFalse<PLT>::value, "Invalid: cannot set a OPolyline as a parallelogram" );
	}

	template<typename FPT1,typename FPT2,typename FPT3>
	void impl_setParallelogram(
		const Point2d_<FPT1>& p1,
		const Point2d_<FPT2>& p2,
		const Point2d_<FPT3>& p3,
		const detail::PlHelper<typ::IsClosed>&
	)
	{
		Point2d_<HOMOG2D_INUMTYPE> pt1(p1);
		Point2d_<HOMOG2D_INUMTYPE> pt2(p2);
		Point2d_<HOMOG2D_INUMTYPE> pt3(p3);

		std::vector<Point2d_<FPT>> vpts(4);
		vpts[0] = pt1;
		vpts[1] = pt2;
		vpts[2] = pt3;

		auto li_21 = pt1 * pt2;
		auto li_23 = pt3 * pt2;
		auto li_34 = li_21.getParallelLine( pt3 );
		auto li_14 = li_23.getParallelLine( pt1 );
		vpts[3] = li_34 * li_14;
		set( vpts );
	}

/// Checks that no contiguous identical points are stored
	template<typename CONT>
	void p_checkInputData( const CONT& pts )
	{
		for( auto it=pts.begin(); it!=std::prev(pts.end()); it++ )
		{
			const auto& elem = *it;
			const auto& next = *std::next(it);
			if( elem == next )
				HOMOG2D_THROW_ERROR_1(
					"cannot add two consecutive identical points:\npt:"
					<< elem << " and pt:" << next
					<< " in set of size " << pts.size()
				);
		}
		if( pts.front() == pts.back() )
			HOMOG2D_THROW_ERROR_1(
				"cannot add first point equal to last point:\npt:"
				<< pts.front()
				<< " in set of size " << pts.size()
			);
	}

	void impl_minimizePL( const detail::PlHelper<typ::IsOpen>& );
	void impl_minimizePL( const detail::PlHelper<typ::IsClosed>& );
	void p_minimizePL( PolylineBase<PLT,FPT>&, size_t istart, size_t iend );

public:
/// \name Operators
///@{

	template<typename PLT2,typename FPT2>
	bool operator == ( const PolylineBase<PLT2,FPT2>& other ) const
	{
		if( size() != other.size() )          // for quick exit
			return false;
		return impl_operatorComp( other, detail::PlHelper<PLT>() );
	}

	template<typename PLT2,typename FPT2>
	bool operator != ( const PolylineBase<PLT2,FPT2>& other ) const
	{
		return !( *this == other );
	}
///@}

private:
/// This one is guaranteed to operate on same 'PLT' types, is called by the four others.
/**  Assumes the size is the same */
	template<typename FPT2>
	bool impl_operatorComp_root( const PolylineBase<PLT,FPT2>& other ) const
	{
		p_normalizePoly();
		other.p_normalizePoly();

		auto it = other._plinevec.begin();
		for( const auto& elem: _plinevec )
			if( *it++ != elem )
				return false;
		return true;
	}

	template<typename FPT2>
	bool
	impl_operatorComp( const OPolyline_<FPT2>& other, const detail::PlHelper<typ::IsOpen>& ) const
	{
		return impl_operatorComp_root( other );
	}
	template<typename FPT2>
	bool
	impl_operatorComp( const CPolyline_<FPT2>& other, const detail::PlHelper<typ::IsClosed>& ) const
	{
		return impl_operatorComp_root( other );
	}

/// Comparing open and closed polyline objects returns always \c false
	template<typename FPT2>
	constexpr bool
	impl_operatorComp( const OPolyline_<FPT2>&, const detail::PlHelper<typ::IsClosed>& ) const
	{
		return false;
	}
/// Comparing open and closed polyline objects returns always \c false
	template<typename FPT2>
	constexpr bool
	impl_operatorComp( const CPolyline_<FPT2>&, const detail::PlHelper<typ::IsOpen>& ) const
	{
		return false;
	}

public:
/// Polyline intersection with Line, Segment, FRect, Circle
	template<
		typename T,
		typename std::enable_if<
			trait::IsShape<T>::value,
			T
		>::type* = nullptr
	>
	detail::IntersectM<FPT> intersects( const T& other ) const
	{
		detail::IntersectM<FPT> out;
		for( const auto& pseg: getSegs() )
		{
			auto inters = pseg.intersects( other );
			if( inters() )
				out.add( inters.get() );
		}
		return out;
	}

/// Polyline isInside other primitive
/**
Sfinae should resolve for T=Circle,FRect,Ellipse but not for CPolyline
*/
	template<
		typename T,
		typename std::enable_if<
				(
					trait::HasArea<T>::value
					&&
					!trait::PolIsClosed<T>::value
				)
				,T
		>::type* = nullptr
	>
	bool
	isInside( const T& prim ) const
	{
		HOMOG2D_START;
		if( size() == 0 )
			return false;
		for( const auto& pt: getPts() )
			if( !pt.isInside( prim ) )
				return false;
		return true;
	}

/// Polyline isInside other CPolyline
/**
Sfinae should resolve ONLY for CPolyline
*/
	template<
		typename T,
		typename std::enable_if<
			trait::PolIsClosed<T>::value,T
		>::type* = nullptr
	>
	bool
	isInside( const T& cpol ) const
	{
		HOMOG2D_START;
		if( size() == 0 )
			return false;
		for( const auto& pt: getPts() )
			if( !pt.isInside( cpol ) )
				return false;
		if( intersects(cpol)() )
			return false;
		return true;
	}

	template<typename T1,typename T2>
	friend std::ostream&
	h2d::base::operator << ( std::ostream&, const h2d::base::PolylineBase<T1,T2>& );

public:
#ifdef HOMOG2D_TEST_MODE
/// this is only needed for testing
	bool isNormalized() const { return _plIsNormalized; }
#endif

/// Normalization of CPolyline_
/**
Two tasks:
- rotating so that the smallest one is first
- reverse if needed, so that the second point is smaller than the last one
*/
	void p_normalizePoly() const
	{
		if( size() == 0 )
			return;

		if( !_plIsNormalized )
		{
			if constexpr ( std::is_same_v<PLT,typ::IsClosed> )
			{
//				std::cout << "NORM before" << *this << '\n';
				auto minpos = std::min_element( _plinevec.begin(), _plinevec.end() );
				std::rotate( _plinevec.begin(), minpos, _plinevec.end() );
				const auto& p1 = _plinevec[1];
				const auto& p2 = _plinevec.back();
				if( p2 < p1 )
				{
					std::reverse( _plinevec.begin(), _plinevec.end() );
					minpos = std::min_element( _plinevec.begin(), _plinevec.end() );
					std::rotate( _plinevec.begin(), minpos, _plinevec.end() );
				}
//				std::cout << "NORM after" << *this << '\n';
			}
			else
			{
				if( _plinevec.back() < _plinevec.front() )
					std::reverse( _plinevec.begin(), _plinevec.end() );
			}
			_plIsNormalized=true;
		}
	}

public:
	template<typename T>
	PolylineBase<typ::IsClosed,FPT>
<<<<<<< HEAD
//	getOffsetPoly( T value, TmpDebug&, OffsetPolyParams p=OffsetPolyParams{} ) const;
=======
>>>>>>> a8457485
	getOffsetPoly( T value, OffsetPolyParams p=OffsetPolyParams{} ) const;

	std::vector<Line2d_<HOMOG2D_INUMTYPE>>
	getBisectorLines() const
	{
		 return h2d::getBisectorLines( *this );
	}

	void draw( img::Image<img::SvgImage>&, img::DrawParams dp=img::DrawParams() ) const;
#ifdef HOMOG2D_USE_OPENCV
	void draw( img::Image<cv::Mat>&,       img::DrawParams dp=img::DrawParams() ) const;
#endif

}; // class PolylineBase


//------------------------------------------------------------------
/// Helper function for cutting angles, used in getOffsetPoly()
/// Issue: output points are in wrong order when angle not convex
template<typename FP1,typename FP2>
PointPair_<HOMOG2D_INUMTYPE>
p_computeAngleCut(
	Point2d_<FP1>                               pt1,  ///< source polyline point
	Point2d_<HOMOG2D_INUMTYPE>                  pt2,  ///< intersection point that we want to "cut"
	const std::pair<Line2d_<FP2>,Line2d_<FP2>>& pli   ///< pair of lines that we want to joint before the point pt2
//	TmpDebug& debug
)
{
	Segment_<HOMOG2D_INUMTYPE> seg( pt1, pt2 );
//	debug.seg= seg;
	auto mid = seg.getCenter();
	auto oline = seg.getLine().getOrthogonalLine( mid );
	auto inters1 = oline.intersects(pli.first);
	auto inters2 = oline.intersects(pli.second);
	return std::make_pair(
		inters1.get(),
		inters2.get()
	);
}
//------------------------------------------------------------------
/// Return an "offsetted" closed polyline, requires simple polygon (CPolyline AND no crossings) as input
/**
On failure (for whatever reason), will return an empty CPolyline

- If dist>0, returns the polyline "outside" the source one
- If dist<0, returns the polyline "inside" the source one
*/
template<typename PLT,typename FPT>
template<typename T>
PolylineBase<typ::IsClosed,FPT>
<<<<<<< HEAD
//PolylineBase<PLT,FPT>::getOffsetPoly( T dist, TmpDebug& debug, OffsetPolyParams params ) const
=======
>>>>>>> a8457485
PolylineBase<PLT,FPT>::getOffsetPoly( T dist, OffsetPolyParams params ) const
{
	HOMOG2D_CHECK_IS_NUMBER(T);

	bool valid = true;
	if( homog2d_abs(dist) < thr::nullDistance() )
	{
		HOMOG2D_LOG_WARNING( "Failure, distance value is null, returning empty CPolyline" );
		valid = false;
	}
	if( size()<3 )
	{
		HOMOG2D_LOG_WARNING( "Failure, computing offsetted Polyline requires at least 3 points, returning empty CPolyline" );
		valid = false;
	}
	if( !isSimple() )
	{
		HOMOG2D_LOG_WARNING( "Failure, Polyline is not a polygon, returning empty CPolyline" );
		valid = false;
	}
	if( !valid )
		return PolylineBase<typ::IsClosed,FPT>();

	p_normalizePoly();

/* to get the offsetted poly on the right side (inside or outside) whatever the orientation, wee need to check orientation of first point
(bottom most point, this is already done by the normalizing step), then get the two segments joining at that point,
and compute their relative orientation
ref:
- http://www.faqs.org/faqs/graphics/algorithms-faq/
Subject 2.07: How do I find the orientation of a simple polygon?
- https://en.wikipedia.org/wiki/Curve_orientation#Orientation_of_a_simple_polygon
*/
	auto pt0 = _plinevec[0];
	auto ptA = _plinevec[1];
	auto ptB = _plinevec[ size()-1];

// std::cout << "pt0=" << pt0 << " ptA=" << ptA << " ptB=" << ptB << '\n';

/// \todo 20250130: improve that, really ugly !!
	detail::Matrix_<HOMOG2D_INUMTYPE> mat;
	auto& values = mat.getRaw();

	values[0][0] = values[0][1] = values[0][2] = 1;
	values[1][0] = ptA.getX();
	values[2][0] = ptA.getY();
	values[1][1] = pt0.getX();
	values[2][1] = pt0.getY();
	values[1][2] = ptB.getX();
	values[2][2] = ptB.getY();

	auto det = mat.determ();
//	std::cout << "deter=" << det << '\n';

	if( det > 0 )
		dist = -dist;
	auto side = (dist>0 ? PointSide::Left : PointSide::Right);

	auto segs = getSegs();
	std::vector<Point2d_<FPT>> v_out;
	size_t current = 0;
	bool paraLines = false;
	do
	{
		auto nextS = (current==size()-1 ? 0 : current+1);
		auto nextPt1 = nextS;
		auto nextPt2 = (nextPt1==size()-1 ? 0 : nextPt1+1);

		auto pt1 = getPoint(current);
		auto pt2 = getPoint(nextPt1);
		auto pt3 = getPoint(nextPt2);

//		OSegment_<HOMOG2D_INUMTYPE> v1( pt1.getX(), pt1.getY(), pt2.getX(), pt2.getY() );
//		OSegment_<HOMOG2D_INUMTYPE> v2( pt2.getX(), pt2.getY(), pt3.getX(), pt3.getY() );

		OSegment_<HOMOG2D_INUMTYPE> v1( pt1, pt2 );
		OSegment_<HOMOG2D_INUMTYPE> v2( pt2, pt3 );

		auto li1 = segs.at(current).getLine();
		auto li2 = segs.at(nextS).getLine();

		auto pli1 = li1.getParallelLines( dist );
		auto pli2 = li2.getParallelLines( dist );

		if( pli1.first.isParallelTo( pli2.first ) )
			paraLines = true; // can't do much more, so quit...
		else
		{
<<<<<<< HEAD
			std::array<Point2d_<HOMOG2D_INUMTYPE>,4> vpt;
=======
			std::array<Point2d_<FPT>,4> vpt;
// compute the 4 intersection points of the two pairs of lines
>>>>>>> a8457485
			try
			{
				vpt[0] = pli1.first  * pli2.first;
				vpt[1] = pli1.first  * pli2.second;
				vpt[2] = pli1.second * pli2.first;
				vpt[3] = pli1.second * pli2.second;
			}
			catch( std::exception& err )
			{
<<<<<<< HEAD
				std::cerr << "pt product error, msg:" << err.what();
				HOMOG2D_THROW_ERROR_1( "unexpected error, please post an issue online" );
=======
				std::cerr << "point product error, error:" << err.what();
				HOMOG2D_THROW_ERROR_1( "Unexpected error, please report this online" );
>>>>>>> a8457485
			}

			int addPoint = -1;
			for( int i=0; i<4; i++ )  // search in the four points which one is the "good" one
			{
				auto s1 = v1.getPointSide( vpt[i] );
				auto s2 = v2.getPointSide( vpt[i] );
				if( s1 == side && s2 == side )
				{
					addPoint = i;
					break;  // no need to search further
				}
			}
			assert( addPoint != -1 );

			if( !params._angleSplit || v1.getPointSide(pt3) != PointSide::Left )
				v_out.push_back( vpt[addPoint] );
			else
			{
				std::array<std::pair<Line2d_<FPT>,Line2d_<FPT>>,4>  vplines;
				vplines[0] = std::make_pair( pli1.first,  pli2.first  );
				vplines[1] = std::make_pair( pli1.first,  pli2.second );
				vplines[2] = std::make_pair( pli1.second, pli2.first  );
				vplines[3] = std::make_pair( pli1.second, pli2.second );

				auto ppair = p_computeAngleCut( pt2, vpt[addPoint], vplines[addPoint] ); //, debug );

/*				debug.pt1 = pt2;
				debug.ptnew = vpt[addPoint];
				debug.plines = vplines[addPoint];
*/
//				if( getAngle(v1,v2) < M_PI )
				{
					v_out.push_back( ppair.first );
					v_out.push_back( ppair.second );
				}
/*				else
				{
					v_out.push_back( ppair.second );
					v_out.push_back( ppair.first );
				}*/

			}
			current++;
		}
	}
	while( current<size() && !paraLines );
	if( paraLines )
		v_out.clear();

	return PolylineBase<typ::IsClosed,FPT>( v_out );
}

//------------------------------------------------------------------
/// Build a Regular Convex Polygon of radius \c rad with \c n points, centered at (0,0)
/**
\return segment distance, inscribed circle radius
*/
template<typename PLT,typename FPT>
template<typename FPT2,typename T>
std::pair<HOMOG2D_INUMTYPE,HOMOG2D_INUMTYPE>
PolylineBase<PLT,FPT>::impl_set_RCP(
	FPT2 rad,   ///< Radius
	T    ni,    ///< Nb of points
	const typename detail::PlHelper<typ::IsClosed>&
)
{
	static_assert(
		std::is_integral<T>::value,
		"2nd argument type must be integral type"
	);
	if( ni < 3 )
		HOMOG2D_THROW_ERROR_1( "unable, nb of points must be > 2" );
	if( rad <= 0  )
		HOMOG2D_THROW_ERROR_1( "unable, radius must be >= 0" );

	size_t n(ni);
	std::vector<Point2d_<HOMOG2D_INUMTYPE>> v_pts(n);
	auto it = std::begin( v_pts );
	auto angle0 = (HOMOG2D_INUMTYPE)2. * M_PI / n;

	Point2d_<HOMOG2D_INUMTYPE> pt0( rad, 0. ); // initial point
	HOMOG2D_INUMTYPE radius = 0.;

	for( size_t i=0; i<n; i++ )
	{
		auto angle = angle0 * i;
		auto x = homog2d_cos( angle );
		auto y = homog2d_sin( angle );

		if( i == 1 )    // compute radius of inscribed circle
		{
			auto pt1 = Point2d_<HOMOG2D_INUMTYPE>( x * rad, y * rad );
			Segment_<HOMOG2D_INUMTYPE> seg( pt0, pt1 );
			Line2d_<HOMOG2D_INUMTYPE> li( seg.getCenter() );     // line passing through (0,0) and middle point of segment
			auto inters_pt = seg.intersects( li ) ;              // intersection point
			assert( inters_pt() );
			radius = Point2d_<HOMOG2D_INUMTYPE>(0,0).distTo( inters_pt.get() );
		}

		*it = Point2d_<HOMOG2D_INUMTYPE>( x * rad, y * rad );
		it++;
	}
	*this = PolylineBase<PLT,FPT>( v_pts );

	return std::make_pair(
		getPoint(0).distTo( getPoint(1) ),
		radius
	);
}

} // namespace base


// FREE FUNCTIONS
// (need to be here because the 5 below are being called by some member functions
// of class PolylineBase, that is implemented further below

namespace priv {

//------------------------------------------------------------------
/// Return iterator on Bottom-most point of container holding points
/**
Used by
 - getBmPoint()
 - priv::chull::getPivotPoint()
*/
template<
	typename T,
	typename std::enable_if<
		(
			trait::IsContainer<T>::value &&
			std::is_same<typename T::value_type,Point2d_<typename T::value_type::FType>>::value
		), T
	>::type* = nullptr
>
auto
getBmPoint_helper( const T& t )
{
	using FPT = typename T::value_type::FType;
#ifndef HOMOG2D_NOCHECKS
	if( t.size() == 0 )
		HOMOG2D_THROW_ERROR_1( "invalid call, container is empty" );
#endif

	return std::min_element(
		std::begin(t),
		std::end(t),
		[]                  // lambda
		( const Point2d_<FPT>& pt1, const Point2d_<FPT>& pt2 )
		{
			if( pt1.getY() < pt2.getY() )
				return true;
			if( pt1.getY() > pt2.getY() )
				return false;
			return( pt1.getX() < pt2.getX() );
		}
	);
}

} // namespace priv

//------------------------------------------------------------------
/// Return Bottom-most point of container holding points
template<
	typename T,
	typename std::enable_if<
		(
			trait::IsContainer<T>::value &&
			std::is_same<typename T::value_type,Point2d_<typename T::value_type::FType>>::value
		), T
	>::type* = nullptr
>
Point2d_<typename T::value_type::FType>
getBmPoint( const T& t )
{
#ifndef HOMOG2D_NOCHECKS
	if( t.size() == 0 )
		HOMOG2D_THROW_ERROR_1( "invalid call, container is empty" );
#endif
	return *priv::getBmPoint_helper( t );
}

//------------------------------------------------------------------
/// Return Top-most point of container
template<
	typename T,
	typename std::enable_if<
		(
			trait::IsContainer<T>::value &&
			std::is_same<typename T::value_type,Point2d_<typename T::value_type::FType>>::value
		), T
	>::type* = nullptr
>
Point2d_<typename T::value_type::FType>
getTmPoint( const T& t )
{
	using FPT = typename T::value_type::FType;

#ifndef HOMOG2D_NOCHECKS
	if( t.size() == 0 )
		HOMOG2D_THROW_ERROR_1( "invalid call, container is empty" );
#endif

	return *std::min_element(
		std::begin(t),
		std::end(t),
		[]                  // lambda
		( const Point2d_<FPT>& pt1, const Point2d_<FPT>& pt2 )
		{
			if( pt1.getY() > pt2.getY() )
				return true;
			if( pt1.getY() < pt2.getY() )
				return false;
			return( pt1.getX() < pt2.getX() );
		}
	);
}

//------------------------------------------------------------------
/// Return Left-most point of container
template<
	typename T,
	typename std::enable_if<
		(
			trait::IsContainer<T>::value &&
			std::is_same<typename T::value_type,Point2d_<typename T::value_type::FType>>::value
		), T
	>::type* = nullptr
>
Point2d_<typename T::value_type::FType>
getLmPoint( const T& t )
{
	using FPT = typename T::value_type::FType;

#ifndef HOMOG2D_NOCHECKS
	if( t.size() == 0 )
		HOMOG2D_THROW_ERROR_1( "invalid call, container is empty" );
#endif

	return *std::min_element(
		std::begin(t),
		std::end(t),
		[]                  // lambda
		( const Point2d_<FPT>& pt1, const Point2d_<FPT>& pt2 )
		{
			if( pt1.getX() < pt2.getX() )
				return true;
			if( pt1.getX() > pt2.getX() )
				return false;
			return( pt1.getY() < pt2.getY() );
		}
	);
}

//------------------------------------------------------------------
/// Return Right-most point of container holding points
template<
	typename T,
	typename std::enable_if<
		(
			trait::IsContainer<T>::value &&
			std::is_same<typename T::value_type,Point2d_<typename T::value_type::FType>>::value
		), T
	>::type* = nullptr
>
Point2d_<typename T::value_type::FType>
getRmPoint( const T& t )
{
	using FPT = typename T::value_type::FType;

#ifndef HOMOG2D_NOCHECKS
	if( t.size() == 0 )
		HOMOG2D_THROW_ERROR_1( "invalid call, container is empty" );
#endif

	return *std::min_element(
		std::begin(t),
		std::end(t),
		[]                  // lambda
		( const Point2d_<FPT>& pt1, const Point2d_<FPT>& pt2 )
		{
			if( pt1.getX() > pt2.getX() )
				return true;
			if( pt1.getX() < pt2.getX() )
				return false;
			return( pt1.getY() < pt2.getY() );
		}
	);
}

//------------------------------------------------------------------
/// Return Bottom-most point of Polyline (free function)
template<typename PLT,typename FPT>
Point2d_<FPT>
getBmPoint( const base::PolylineBase<PLT,FPT>& poly )
{
	return getBmPoint( poly.getPts() );
}
/// Return Top-most point of Polyline (free function)
template<typename PLT,typename FPT>
Point2d_<FPT>
getTmPoint( const base::PolylineBase<PLT,FPT>& poly )
{
	return getTmPoint( poly.getPts() );
}
/// Return Left-most point of Polyline (free function)
template<typename PLT,typename FPT>
Point2d_<FPT>
getLmPoint( const base::PolylineBase<PLT,FPT>& poly )
{
	return getLmPoint( poly.getPts() );
}
/// Return Right-most point of Polyline (free function)
template<typename PLT,typename FPT>
Point2d_<FPT>
getRmPoint( const base::PolylineBase<PLT,FPT>& poly )
{
	return getRmPoint( poly.getPts() );
}

//------------------------------------------------------------------
/// Get Top-most / Bottom-most / Left-most / Right-most point, depending on \c dir
/// (free function)
/**
Type \c T can be either a Polyline (open or closed), or a container holding points, or a FRect_
*/
template<typename T>
Point2d_<T>
getExtremePoint( CardDir dir, const T& t )
{
	switch( dir )
	{
		case CardDir::Top:    return getTmPoint(t); break;
		case CardDir::Bottom: return getBmPoint(t); break;
		case CardDir::Left:   return getLmPoint(t); break;
		case CardDir::Right:  return getRmPoint(t); break;
		default: assert(0);
	}
}

namespace base {

//------------------------------------------------------------------
/// Get Top-most / Bottom-most / Left-most / Right-most point
template<typename PLT,typename FPT>
Point2d_<FPT>
PolylineBase<PLT,FPT>::getExtremePoint( CardDir dir ) const
{
	return getExtremePoint( dir, *this );
}

/// Return Bottom-most point of Polyline
template<typename PLT,typename FPT>
Point2d_<FPT>
PolylineBase<PLT,FPT>::getBmPoint() const
{
	return h2d::getBmPoint( *this );
}

/// Return Top-most point of Polyline
template<typename PLT,typename FPT>
Point2d_<FPT>
PolylineBase<PLT,FPT>::getTmPoint() const
{
	return h2d::getTmPoint( *this );
}

/// Return Left-most point of Polyline
template<typename PLT,typename FPT>
Point2d_<FPT>
PolylineBase<PLT,FPT>::getLmPoint() const
{
	return h2d::getLmPoint( *this );
}

/// Return Right-most point of Polyline
template<typename PLT,typename FPT>
Point2d_<FPT>
PolylineBase<PLT,FPT>::getRmPoint() const
{
	return h2d::getRmPoint( *this );
}

//------------------------------------------------------------------
/// Rotates the polyline by either 90°, 180°, 270° (-90°) at point \c refpt
/**
For an arbitrary angle \c alpha (rad.), you can write:
```
auto poly2 = Homogr(alpha) * poly;
```
\sa PolylineBase<PLT,FPT>::rotate( Rotate )
*/
template<typename PLT,typename FPT>
template<typename FPT2>
void
PolylineBase<PLT,FPT>::rotate( Rotate rot, const Point2d_<FPT2>& refpt )
{
	translate( -refpt.getX(), -refpt.getY() );
	this->rotate( rot );
	translate( refpt.getX(), refpt.getY() );
}

//------------------------------------------------------------------
/// Rotates the polyline by either 90°, 180°, 270° (-90°) at point (0,0)
/**
For an arbitrary angle \c alpha (rad.), you can write:
```
auto poly2 = Homogr(alpha) * poly;
```
\sa PolylineBase<PLT,FPT>::rotate( Rotate, const Point2d_<FPT2>& )
*/
template<typename PLT,typename FPT>
void
PolylineBase<PLT,FPT>::rotate( Rotate rot )
{
	switch( rot )
	{
		case Rotate::CCW:
			for( auto& pt: getPts() )
				pt.set( -pt.getY(), +pt.getX() );
		break;
		case Rotate::CW:
			for( auto& pt: getPts() )
				pt.set( +pt.getY(), -pt.getX() );
		break;
		case Rotate::Full:
			for( auto& pt: getPts() )
				pt.set( -pt.getX(), -pt.getY() );
		break;
		case Rotate::VMirror:
			for( auto& pt: getPts() )
				pt.set( -pt.getX(), pt.getY() );
		break;
		case Rotate::HMirror:
			for( auto& pt: getPts() )
				pt.set( pt.getX(), -pt.getY() );
		break;

		default: assert(0);
	}
}

//------------------------------------------------------------------
/// Private member function, called by PolylineBase::impl_minimizePL()
template<typename PLT,typename FPT>
void
PolylineBase<PLT,FPT>::p_minimizePL( PolylineBase<PLT,FPT>& pl, size_t istart, size_t iend )
{
	auto nbpts = pl.size();
// step 1: check each point to see if it is the middle point of two segments with same angle
	std::vector<size_t> ptset;
	for( size_t i=istart; i<iend; i++ )
	{
		const auto& p0 = pl._plinevec.at(i);
		const auto& pnext = getPoint( i==nbpts-1 ? 0 : i+1 );
		const auto& pprev = getPoint( i==0 ? nbpts-1 : i-1 );

		auto vx1 = pnext.getX() - p0.getX();
		auto vy1 = pnext.getY() - p0.getY();
		auto vx2 = p0.getX() - pprev.getX();
		auto vy2 = p0.getY() - pprev.getY();
		auto a1 = std::atan2( vx1, vy1 );
		auto a2 = std::atan2( vx2, vy2 );

		if( homog2d_abs(a1-a2) < thr::nullAngleValue() )
			ptset.push_back( i );
	}

	if( ptset.size() == 0 ) // if no same angle segment (=no "middle point")
		return;             // then no change

// step 2: build new Polyline without those points
	PolylineBase<PLT,FPT> out;
	size_t vec_idx = 0;
	for( size_t i=0; i<nbpts; i++ )
	{
//		HOMOG2D_LOG("ptset.size()=" << ptset.size() << " vec_idx=" << vec_idx );

		if( vec_idx<ptset.size() ) // if there is more points to remove
		{
			if( ptset.at(vec_idx) != i )               // if regular point, add it
				out.p_addPoint( pl._plinevec.at(i) );  //  to the output set
			else                                       // else, we found a "middle point"
				vec_idx++;                             // and switch to next one
		}
		else                                        // no more points to remove
			out.p_addPoint( pl._plinevec.at(i) );   // so just add the point to the output set
	}
	std::swap( out, pl ); // maybe we can "move" instead?
}

template<typename PLT,typename FPT>
void
PolylineBase<PLT,FPT>::impl_minimizePL( const detail::PlHelper<typename typ::IsOpen>& )
{
	assert( size() > 2 );
	p_minimizePL( *this, 1, size()-1 );
}

template<typename PLT,typename FPT>
void
PolylineBase<PLT,FPT>::impl_minimizePL( const detail::PlHelper<typename typ::IsClosed>& )
{
	p_minimizePL( *this, 0, size() );
}


//------------------------------------------------------------------
/// Returns true if object is a polygon (closed, and no segment crossing)
template<typename PLT,typename FPT>
bool
PolylineBase<PLT,FPT>::isSimple() const
{
	if( size()<3 )       // needs at least 3 points to be a polygon
		return false;
	return impl_isSimple( detail::PlHelper<PLT>() );
}

/// If open, then not a polygon
template<typename PLT,typename FPT>
constexpr bool
PolylineBase<PLT,FPT>::impl_isSimple( const detail::PlHelper<typename typ::IsOpen>& ) const
{
	return false;
}

/// If closed, we need to check for crossings
template<typename PLT,typename FPT>
bool
PolylineBase<PLT,FPT>::impl_isSimple( const detail::PlHelper<typename typ::IsClosed>& ) const
{
	if( _attribs._isSimplePolyg.isBad() )
	{
		auto nbs = nbSegs();
		size_t i=0;
		bool notDone = true;
		bool hasIntersections = false;
		do
		{
			auto seg1 = getSegment(i);
			auto lastone = i==0?nbs-1:nbs;
			for( auto j=i+2; j<lastone; j++ )
				if( getSegment(j).intersects(seg1)() )
				{
					notDone = false;
					hasIntersections = true;
					break;
				}
			i++;
		}
		while( i<nbs && notDone );
		_attribs._isSimplePolyg.set( !hasIntersections );
	}
	return _attribs._isSimplePolyg.value();
}

//------------------------------------------------------------------
/// Returns true if polygon is convex
/**
This implies that:
 - the Polyline is a Polygon
 - cross product of consecutive points have same sign
 (see https://stackoverflow.com/a/1881201/193789 )

\todo 20221120: as points are homogeneous, the cross product can probably be computed
in a different way (quicker? simpler?).
Need to check this.

\todo 20250127: use crossProduct free function with base::SegVec args
*/
template<typename PLT,typename FPT>
bool
PolylineBase<PLT,FPT>::isConvex() const
{
	if( !isSimple() )
		return false;

	int8_t sign = 0;
	const auto& vpts = getPts();
	if( vpts.size() == 3 )   // 3 pts => always convex
		return true;

	for( size_t i=0; i<vpts.size(); i++ )
	{
		const auto& pt0 = vpts[ i==0?vpts.size()-1:i-1 ];
		const auto& pt1 = vpts[ i ];
		const auto& pt2 = vpts[ i==vpts.size()-1?0:i+1 ];
		auto dx1 = pt1.getX() - pt0.getX();
		auto dy1 = pt1.getY() - pt0.getY();

		auto dx2 = pt2.getX() - pt1.getX();
		auto dy2 = pt2.getY() - pt1.getY();

		auto crossproduct = dx1*dy2 - dy1*dx2;
		if( sign == 0 )                          // initial sign value
			sign = (crossproduct>0 ? +1 : -1);
		else
			if (sign != (crossproduct>0 ? +1 : -1) )
				return false;
	}
	return true;
}

//------------------------------------------------------------------
/// Returns length of Polyline
template<typename PLT,typename FPT>
HOMOG2D_INUMTYPE
PolylineBase<PLT,FPT>::length() const
{
	if( _attribs._length.isBad() )
	{
		HOMOG2D_INUMTYPE sum = 0.;
		for( const auto& seg: getSegs() )
			sum += static_cast<HOMOG2D_INUMTYPE>( seg.length() );
		_attribs._length.set( sum );
	}
	return _attribs._length.value();
}

//------------------------------------------------------------------
/// Returns area of polygon (computed only if necessary)
template<typename PLT,typename FPT>
HOMOG2D_INUMTYPE
PolylineBase<PLT,FPT>::area() const
{
	if( !isSimple() )  // implies that is both closed and has no intersections
		return 0.;

	if( _attribs._area.isBad() )
		_attribs._area.set( homog2d_abs( p_ComputeSignedArea() ) );
	return _attribs._area.value();
}

//------------------------------------------------------------------
/// Compute and returns signed area (used in area() and in centroid() )
template<typename PLT,typename FPT>
HOMOG2D_INUMTYPE
PolylineBase<PLT,FPT>::p_ComputeSignedArea() const
{
	HOMOG2D_INUMTYPE area = 0.;
	for( size_t i=0; i<size(); i++ )
	{
		auto j = (i == size()-1 ? 0 : i+1);
		auto pt1 = _plinevec[i];
		auto pt2 = _plinevec[j];
		area += static_cast<HOMOG2D_INUMTYPE>(pt1.getX()) * pt2.getY();
		area -= static_cast<HOMOG2D_INUMTYPE>(pt1.getY()) * pt2.getX();
	}
	return area / 2.;
}

//------------------------------------------------------------------
/// Compute centroid of polygon
/**
ref: https://en.wikipedia.org/wiki/Centroid#Of_a_polygon

\warning: centroid CAN be outside of polygon!
*/
template<typename PLT,typename FPT>
Point2d_<HOMOG2D_INUMTYPE>
base::PolylineBase<PLT,FPT>::centroid() const
{
	if( !isSimple() )
		HOMOG2D_THROW_ERROR_2( "PolylineBase::centroid", "unable, is not a polygon" );

	if( _attribs._centroid.isBad() )
	{
		HOMOG2D_INUMTYPE cx = 0.;
		HOMOG2D_INUMTYPE cy = 0.;
		for( size_t i=0; i<size(); i++ )
		{
			auto j = (i == size()-1 ? 0 : i+1);
			const auto& pt1 = _plinevec[i];
			const auto& pt2 = _plinevec[j];
			auto x1 = pt1.getX();
			auto x2 = pt2.getX();
			auto y1 = pt1.getY();
			auto y2 = pt2.getY();

			auto prod = x1*y2 - x2*y1;
			cx += (x1+x2) * prod;
			cy += (y1+y2) * prod;
		}
		auto signedArea = p_ComputeSignedArea();
		cx /= (6. * signedArea);
		cy /= (6. * signedArea);

		auto c = Point2d_<HOMOG2D_INUMTYPE>( cx, cy );
		_attribs._centroid.set( c );
	}
	return _attribs._centroid.value();
}

} // namespace base

//------------------------------------------------------------------
/// Rotates the rectangle by either 90°, 180°, 270° (-90°) at point \c refpt
/**
For an arbitrary angle \c alpha (rad.), you can write:
```
auto r2 = Homogr(alpha) * rect;
```
\sa FRect_<FPT>::rotate( Rotate )
\sa h2d::rotate()
*/
template<typename FPT>
template<typename FPT2>
void
FRect_<FPT>::rotate( Rotate rot, const Point2d_<FPT2>& refpt )
{
	translate( -refpt.getX(), -refpt.getY() );
	this->rotate( rot );
	translate( refpt.getX(), refpt.getY() );
}

//------------------------------------------------------------------
/// Rotates the rectangle by either 90°, 180°, 270° (-90°) at point (0,0)
/**
For an arbitrary angle \c alpha (rad.), you can write:
```
auto r2 = Homogr(alpha) * rect;
```
\sa FRect_<FPT>::rotate( Rotate, const Point2d_<FPT2>& )
\sa h2d::rotate()

\note This function converts the FRect to a CPolyline_, rotates it, and builds the output rectangle
by getting the bounding box.
This is because we cannot directly rotate the points, because the two points of a FRect_ are switched so that
the smallest point is always in _ptR1.
*/
template<typename FPT>
void
FRect_<FPT>::rotate( Rotate rot )
{
	CPolyline_<HOMOG2D_INUMTYPE> pol( *this );
	pol.rotate( rot );
	*this = pol.getBB();
}

//------------------------------------------------------------------
/// Returns Rectangle of the intersection area of two rectangles
/**
\return An object of type detail::RectArea, that can be checked for success using the ()
operator, and if success, will hold the resulting FRect_

Algorithm:

4 situations need to be considered, depending on the number of intersection points:

- A: 2 intersection points on same segment => we have 2 points inside.
\verbatim
  +------+                   +------+
  |      |                   |      |
  |   +--+-----+          +--+----+ |
  |   |  |     |          |  |    | |
  |   |  |     |    or    |  |    | |  or ...
  |   +--+-----+          +--+----+ |
  |      |                   |      |
  +------+                   +------+
\endverbatim

- B: 2 intersection points on different segments => for each rectangle, 1 point is inside the other.
\verbatim
  +------+
  |      |
  |      |
  |   +--+-----+
  |   |  |     |   or ...
  +---+--+     |
      |        |
      +--------+
\endverbatim

- C: 3 points
\verbatim
  +------+-----+
  |      |     |
  |      |     |
  +------+-----+
  |      |
  +------+
\endverbatim

- D: 4 intersection points: the intersection rectangle is made of these 4 points
\verbatim
     +------+
     |      |
  +--+------+-----+
  |  |      |     |
  |  |      |     |
  +--+------+-----+
     |      |
     +------+
\endverbatim
*/
template<typename FPT>
template<typename FPT2>
detail::RectArea<FPT>
FRect_<FPT>::intersectArea( const FRect_<FPT2>& other ) const
{
	if( *this == other )                      // if same rectangles, then
		return detail::RectArea<FPT>(other);  // the intersection area is the rectangle

	auto inter = this->intersects( other );

	if( !inter() )                        // rectangles do not intersect
	{
		if( this->isInside( other ) )
			return detail::RectArea<FPT>(*this);
		if( other.isInside( *this ) )
			return detail::RectArea<FPT>(other);
		return detail::RectArea<FPT>();
	}

	if( inter.size() < 2 )                // only one intersection point
		return detail::RectArea<FPT>();   // => no intersection area!

	if( inter.size() == 4 )  // 4 intersection points => case "D"
		return detail::RectArea<FPT>(FRect_<FPT>( inter.get().at(0), inter.get().at(3) ) );

	if( inter.size() == 3 )  // 3 intersection points => case "C"
	{
		auto v = inter.get();

		auto xmin = std::min( v[0].getX(), std::min( v[1].getX(),v[2].getX() ) );
		auto ymin = std::min( v[0].getY(), std::min( v[1].getY(),v[2].getY() ) );
		auto xmax = std::max( v[0].getX(), std::max( v[1].getX(),v[2].getX() ) );
		auto ymax = std::max( v[0].getY(), std::max( v[1].getY(),v[2].getY() ) );
#ifndef HOMOG2D_DEBUGMODE
		assert( xmax-xmin > thr::nullOrthogDistance() );
		assert( ymax-ymin > thr::nullOrthogDistance() );
#else
		HOMOG2D_DEBUG_ASSERT(
			( ( xmax-xmin > thr::nullOrthogDistance() )
			&&
			( ymax-ymin > thr::nullOrthogDistance() )) ,
			std::scientific
			<< "this=" << *this << " other=" << other
			<< "\nxmax=" << xmax << " xmin=" << xmin
			<< "\nymax=" << ymax << " ymin=" << ymin
			<< "\nnod=" << thr::nullOrthogDistance()
		);
#endif
		return detail::RectArea<FPT>( FRect_<FPT>( xmin, ymin, xmax,ymax ) );
	}
/*------------------------
 If we get to this point, we have 2 intersection points
------------------------*/
#ifndef HOMOG2D_DEBUGMODE
	assert( inter.size() == 2 );
#else
/*	HOMOG2D_DEBUG_ASSERT(
		inter.size() == 2,
		"inter.size()=" << inter.size() << "\n-this=" << *this << "\n-other=" << other
		<<"\n-inter:" << inter
	);*/
#endif
	const auto& r1 = *this;
	const auto& r2 = other;
//	HOMOG2D_LOG( "r1="<<r1 << " r2="<<r2 );
	auto v1 = r1.p_pointsInside( r2 );
	auto v2 = r2.p_pointsInside( r1 );
	auto c1 = v1.size();
	auto c2 = v2.size();
//	HOMOG2D_LOG( "c1=" << c1 << " c2=" << c2 );

	if( c1==0 && c2==0 ) // unable, rectangles share a segment
		return detail::RectArea<FPT>();

	assert(
		( c1==1 && c2==1 )
		||
		( c1==0 && c2==2 )
		||
		( c2==0 && c1==2 )
	);
	if( c1==1 || c2==1 ) // only 1 point inside => the rectangle is defined by the intersection points
		return detail::RectArea<FPT>( FRect_<FPT>( inter.get().at(0), inter.get().at(1) ) );

// here: 2 points inside, then build rectangle using the 4 points:
// the 2 inside, and the two intersection points
	assert( c1 == 2 || c2 == 2 );

	if( c1 == 2 )
		return detail::RectArea<FPT>(
			FRect_<FPT>(
				inter.get().at(0),
				inter.get().at(1),
				v1.at(0),
				v1.at(1)
			)
		);
	return detail::RectArea<FPT>(
		FRect_<FPT>(
			inter.get().at(0),
			inter.get().at(1),
			v2.at(0),
			v2.at(1)
		)
	);
}

namespace priv {
/// Common stuff for FRect_ union, see FRect_::unionArea()
namespace runion {
//------------------------------------------------------------------
/// Holds x or y coordinate value of rectangle during computation of intersection area
/**
- \c T will be the floating-point type
- used in FRect_<FPT>::unionArea()
*/
template<typename T>
struct Index
{
	T       _value;
	uint8_t _rect_idx=0;   // 0 means none, will be 1 or 2

	Index() = default;
	Index( T v, uint8_t r )
		: _value(v), _rect_idx(r)
	{}
	friend bool operator < ( const Index& i1, const Index& i2 )
	{

		if( i1._value == i2._value )
			return i1._rect_idx < i2._rect_idx;
		return i1._value < i2._value;
	}
	friend std::ostream& operator << ( std::ostream& f, const Index& idx )
	{
		f << idx._value << " ";
		return f;
	}
};

/// A wrapper around a bool, that gets set if that point defined
/// by indexes \c ix and \c iy is a corner in the table
/**
used in FRect_<FPT>::unionArea()
*/
struct Cell
{
	bool _isCorner = false;
	Cell() = default;
#ifdef HOMOG2D_DEBUGMODE
	Cell( bool b ) : _isCorner(b)
	{}
#endif
	template<typename T>
	Cell( const Index<T>& ix, const Index<T>& iy )
	{
		if( ix._rect_idx == iy._rect_idx )
			_isCorner = true;
	}
};


using Table  = std::array<std::array<Cell,4>,4>;
using PCoord = std::pair<uint8_t,uint8_t>;

enum class Direction: uint8_t { N, E, S, W };

/* NEEDED TO DEBUG
const char* getString( Direction dir )
{
	switch( dir )
	{
		case Direction::W: return "W"; break;
		case Direction::S: return "S"; break;
		case Direction::E: return "E"; break;
		case Direction::N: return "N"; break;
	}
	return 0; // to avoid a warning
}*/

enum class Turn: uint8_t { Left, Right };

inline
Direction
turn( Direction dir, Turn turn )
{
	switch( dir )
	{
		case Direction::W:
			return turn == Turn::Left ? Direction::S : Direction::N;
		case Direction::S:
			return turn == Turn::Left ? Direction::E : Direction::W;
		case Direction::E:
			return turn == Turn::Left ? Direction::N : Direction::S;
		case Direction::N:
			return turn == Turn::Left ? Direction::W : Direction::E;
	}
	return Direction::N; // to avoid a warning
}

inline
void
moveToNextCell( uint8_t& row, uint8_t& col, const Direction& dir )
{
	switch( dir )
	{
		case Direction::N: row--; break;
		case Direction::S: row++; break;
		case Direction::E: col++; break;
		case Direction::W: col--; break;
	}
}

/// Helper function for FRect_<FPT>::unionArea()
/**
- Start from 0,0, direction East
*/
inline
std::vector<PCoord>
parseTable( Table& table )
{
	bool firstTime = true;
	bool done = false;
	uint8_t row = 0;
	uint8_t col = 0;
	Direction dir = Direction::E;
	std::vector<PCoord> out;
	do
	{
		if( table[row][col]._isCorner )
		{
			auto new_pair = std::make_pair(row,col);
			if( out.size() > 0 )
				if( new_pair == out.front() && out.size() > 2 )
					done = true;
			if( !done )
				out.push_back( new_pair );
			if( firstTime )
				firstTime = false;
			else
				dir = turn( dir, Turn::Right );
		}
		else
		{
			if( ( row==2 || row==1 ) && ( col==2 || col==1 ) )
			{
				out.push_back( std::make_pair(row,col) );
				dir = turn( dir, Turn::Left );
			}
		}
		moveToNextCell( row, col, dir );
	}
	while( !done );
	return out;
}

#ifdef HOMOG2D_DEBUGMODE
inline
void
printTable( const Table& t, std::string msg )
{
	std::cout << "Table: " << msg << "\n  | ";
	for( uint8_t r=0;r<4; r++ )
		std::cout << (int)r << " ";
	std::cout << "\n--|---------|\n";
	for( uint8_t r=0;r<4; r++ )
	{
		std::cout << (int)r << " | ";
		for( uint8_t c=0;c<4; c++ )
			std::cout << (t[r][c]._isCorner?'F':'.') << " ";
		std::cout << "|\n";
	}
}
#endif

//------------------------------------------------------------------
/// Helper function, used in FRect_<FPT>::unionArea()
template<typename FPT>
inline
CPolyline_<FPT>
convertToCoord(
	const std::vector<PCoord>&      v_coord, ///< vector of coordinate indexes
	const std::array<Index<FPT>,4>& v_x,      ///< holds x-coordinates
	const std::array<Index<FPT>,4>& v_y       ///< holds y-coordinates
)
{
	std::vector<Point2d_<FPT>> v_pts;
	for( const auto& elem: v_coord )
	{
		auto id_x = elem.first;
		auto id_y = elem.second;
		assert( id_x<4 && id_y<4 );

		auto pt = Point2d_<FPT>( v_x[id_x]._value, v_y[id_y]._value );
		if( v_pts.empty() )
			v_pts.push_back( pt );
		else                             // add to vector only  if not same as previous
		{                                // and not same as first
			if( v_pts.back() != pt && v_pts.front() != pt )
				v_pts.push_back( pt );
		}
	}
//	printVector( v_pts, "polyline" );
	return CPolyline_<FPT>( v_pts );//, IsClosed::Yes );
}

} // namespace priv
} // namespace runion
//------------------------------------------------------------------
/// Computes the CPolyline of the union of two rectangles
/**
Algorithm:
 -# build vectors of x and y coordinates (4 elements)
 -# build table x-y (4x4), with corners tagged
 -# parse the table by turning right at each corner, and left if position is not one the outside row/col
 -# convert back indexes to real coordinates, to build the final CPolyline object

Two examples:
\verbatim
9      +----+              +-------+
       |    |              |       |
8  +---+----+---+      +---+---+   |
   |   |    |   |      |   |   |   |
7  +---+----+---+      +---+---+   |
       |    |              |       |
6      +----+              +-------+
   1   2    3   4      1   2   3   4
\endverbatim
Step 1 will build (for both situations above):
 - vx: 1,2,3,4
 - vy: 6,7,8,9

 Step 2 will build a table showing where the corners are:
\verbatim
  | 0 1 2 3             | 0 1 2 3
--|---------|         --|---------|
0 | . F F . |          0| . F . F
1 | F F F F |          1| F F . .
2 | F F F F |          2| F F . .
3 | . F F . |          3| . F . F
\endverbatim

Step 3: parse that table and turn on each corner:
- left if "inner" corner (row and col = 1 or = 2)
- right if "outer" corner (row and col = 0 or = 3)

Final step: convert indexes to real coordinates

Special note: if the rectangles have an identical coordinate, as in this example:
\verbatim
9      +----+
       |    |
8  +---+----+
   |   |    |
7  +---+----+
       |    |
6      +----+
   1   2    3
\endverbatim
Then the vectors are:
- vx: 1,2,3,3
- vy: 6,7,8,9

(notice the duped coordinate)

This will produce a Polyline_ with 2 extra points:<br>
(1,7)-(1,8)-(2,8)-(2,9)-(3,9)-(3,8)-(3,7)-(3,6)-(2,6)-(2,7)
<br>instead of:<br>
(1,7)-(1,8)-(2,8)-(2,9)-(3,9)-(3,6)-(2,6)-(2,7)
<br>We solve this by proceeding an extra Polyline minimization,
see PolylineBase::minimize()
*/
template<typename FPT>
template<typename FPT2>
CPolyline_<FPT>
FRect_<FPT>::unionArea( const FRect_<FPT2>& other ) const
{
	using namespace priv::runion;

	if( *this == other )                  // if same rectangles, then
		return CPolyline_<FPT>( other );   // returns one of them

	if( !this->intersects(other)() )  // if no intersection,
	{
		if( this->isInside( other ) )
			return CPolyline_<FPT>(other);
		if( other.isInside( *this ) )
			return CPolyline_<FPT>(*this);
		return CPolyline_<FPT>();      // return empty polygon
	}

/* step 0: make sure the rect with highest x is first.
 This is needed to avoid this kind of situation in table:

  F F . .
  . . F F
  . . F F
  F F . .

  That would happen if we have an identical x in the two rect
  (thus, they DO intersect), because when sorting, the rect with smallest index
  (1 or 2) is placed first in the vector of coordinates */
	const auto* pr1 = this;
	const auto* pr2 = &other;
	if( pr1->getPts().first.getX() < pr2->getPts().first.getX() )
		std::swap( pr1, pr2 );
	const auto& r1 = *pr1;
	const auto& r2 = *pr2;

// step 1: build vectors of coordinates and sort them
	std::array<Index<FPT>,4> vx, vy;
	int i=0;
	vx[i++] = Index<FPT>( r1.getPts().first.getX(),  1 );
	vx[i++] = Index<FPT>( r1.getPts().second.getX(), 1 );
	vx[i++] = Index<FPT>( r2.getPts().first.getX(),  2 );
	vx[i++] = Index<FPT>( r2.getPts().second.getX(), 2 );

	i=0;
	vy[i++] = Index<FPT>( r1.getPts().first.getY(),  1 );
	vy[i++] = Index<FPT>( r1.getPts().second.getY(), 1 );
	vy[i++] = Index<FPT>( r2.getPts().first.getY(),  2 );
	vy[i++] = Index<FPT>( r2.getPts().second.getY(), 2 );

	std::sort( vx.begin(), vx.end() );
	std::sort( vy.begin(), vy.end() );
//	priv::printArray( vx, "vx" ); priv::printArray( vy, "vy");

// step 2: fill table\n";
	Table table;
	for( uint8_t r=0;r<4; r++ )
		for( uint8_t c=0;c<4; c++ )
			table[r][c] = Cell( vx[r], vy[c] );
//	printTable( table, "after step 2" );

// step 3: parse table
	auto vpts = parseTable( table );
//	priv::printVectorPairs( vpts );

// step 4: convert back vector of coordinates indexes into vector of coordinates
	auto res1 = convertToCoord( vpts, vx, vy );
	res1.minimize(); // remove unecessary points
	return res1;
}

//------------------------------------------------------------------
namespace detail {

//------------------------------------------------------------------
/// See getPtLabel( const Point2d_<FPT>& pt, const Circle_<FPT2>& circle )
enum class PtTag: uint8_t
{
	Inside, Outside, OnEdge
};

/// Returns a label characterizing point \c pt, related to \c circle: inside, outside, or on edge of circle
template<typename FPT,typename FPT2>
PtTag
getPtLabel( const Point2d_<FPT>& pt, const Circle_<FPT2>& circle )
{
	if( pt.isInside( circle ) )
		return PtTag::Inside;
	if(
		homog2d_abs( pt.distTo( circle.center() ) - circle.radius() )
			< thr::nullDistance()
	)
		return PtTag::OnEdge;
	return PtTag::Outside;
}
#if 0
/// Debug, can be removed after
void
printTag( std::string txt, PtTag tag )
{
	std::cout << "point " << txt << ": ";
	switch( tag )
	{
		case PtTag::Inside: std::cout << "Inside\n"; break;
		case PtTag::Outside: std::cout << "Outside\n"; break;
		case PtTag::OnEdge: std::cout << "OnEdge\n"; break;
	}
}
#endif
} // namespace detail

namespace base {
//------------------------------------------------------------------
/// Segment/Segment intersection
/**
Algorithm:<br>
- first compute the intersection point
- then check if the intersection point lies in between the range of both segments, both on x and on y
*/
template<typename SV,typename FPT>
template<typename SV2,typename FPT2>
detail::Intersect<detail::Inters_1,FPT>
SegVec<SV,FPT>::intersects( const SegVec<SV2,FPT2>& s2 ) const
{
//	HOMOG2D_START;
	if( *this == s2 )              // same segment => no intersection
		return detail::Intersect<detail::Inters_1,FPT>();

	Line2d_<HOMOG2D_INUMTYPE> l1 = getLine();
	Line2d_<HOMOG2D_INUMTYPE> l2 = s2.getLine();
	if( l1.isParallelTo( l2 ) )                            // if parallel,
		return detail::Intersect<detail::Inters_1,FPT>();  // then, no intersection

	const auto& ptA1 = getPts().first;
	const auto& ptA2 = getPts().second;
	const auto& ptB1 = s2.getPts().first;
	const auto& ptB2 = s2.getPts().second;

	auto ptInter = l1 * l2;   // intersection point

	auto dA1 = ptA1.distTo( ptInter );
	auto dA2 = ptA2.distTo( ptInter );
	if( homog2d_abs(dA1+dA2 - length()) < thr::nullDistance() )
	{
		auto dB1 = ptB1.distTo( ptInter );
		auto dB2 = ptB2.distTo( ptInter );
		if( homog2d_abs(dB1+dB2 - s2.length()) < thr::nullDistance() )
			return detail::Intersect<detail::Inters_1,FPT>( ptInter );
	}
	return detail::Intersect<detail::Inters_1,FPT>(); // no intersection
}

//------------------------------------------------------------------
/// Segment/Line intersection
/**
Algorithm:<br>
We check if the intersection point lies in between the range of the segment, both on x and on y
*/
template<typename SV,typename FPT>
template<typename FPT2>
detail::Intersect<detail::Inters_1,FPT>
SegVec<SV,FPT>::intersects( const Line2d_<FPT2>& li1 ) const
{
//	HOMOG2D_START;
//	HOMOG2D_LOG( "seg=" << *this << " line=" << li1 );
	detail::Intersect<detail::Inters_1,FPT> out;
	auto li2 = getLine();

	if( li1.isParallelTo( li2 ) ) // if parallel, no intersection
		return out;

	out._ptIntersect = li1 * li2;   // intersection point

	const auto& pi  = out._ptIntersect;
	const auto& pt1 = getPts().first;
	const auto& pt2 = getPts().second;

	auto d1 = pt1.distTo( pi );
	auto d2 = pt2.distTo( pi );
	if( homog2d_abs(d1+d2-length()) < thr::nullDistance() )
 		out._doesIntersect = true;

	return out;
}

//------------------------------------------------------------------
/// Segment/Circle intersection
/**
For each point of the segment, we need to consider 3 different situations
 - point is inside (PI)
 - point is outside (PO)
 - point is on the edge (PE)

That makes 6 different situations to handle:

 - S1: PI-PI => no intersection
 - S2: PI-PO => 1 intersection
 - S3: PI-PE => 1 intersection
 - S4: PO-PO => depends on the support line:
  - S4A: if line does NOT intersects circle, no intersection pts
  - S4B: if line does intersects circle, and intersections point in segment area => 2 intersection pts
  - S4C: if line does intersects circle, and intersections point NOT in segment area => no intersection pts
 - S5: PO-PE => 1 intersection
 - S6: PE-PE => 2 intersections
*/
template<typename SV,typename FPT>
template<typename FPT2>
detail::IntersectM<FPT>
SegVec<SV,FPT>::intersects( const Circle_<FPT2>& circle ) const
{
//	HOMOG2D_START;
	using detail::PtTag;

	auto tag_ptS1 = detail::getPtLabel( _ptS1, circle ); // get status of segment points related to circle (inside/outside/on-edge)
	auto tag_ptS2 = detail::getPtLabel( _ptS2, circle );

	if( tag_ptS1 == PtTag::Inside )
		if( tag_ptS2 == PtTag::Inside )
			return detail::IntersectM<FPT>();

	auto int_lc = getLine().intersects( circle );
	if( !int_lc() )
		return detail::IntersectM<FPT>();

	auto p_pts = int_lc.get();      // get the line intersection points
	const auto& p1 = p_pts.first;
	const auto& p2 = p_pts.second;

	if(                                                            // one inside, the other outside
		( tag_ptS1 == PtTag::Inside  && tag_ptS2 == PtTag::Outside )
		||
		( tag_ptS1 == PtTag::Outside && tag_ptS2 == PtTag::Inside )
	)
	{
		detail::IntersectM<FPT> out;

		auto d1 = _ptS1.distTo( p1 );
		auto d2 = _ptS2.distTo( p1 );
		if( homog2d_abs( d1+d2-length() ) < thr::nullDistance() )
			out.add( p1 );                          // points is inside
		else
			out.add( p2 );
		return out;
	}

	detail::IntersectM<FPT> out;
	if( tag_ptS1 == PtTag::Outside && tag_ptS2 == PtTag::Outside ) // both outside
	{
		auto d1 = _ptS1.distTo( p1 );
		auto d2 = _ptS2.distTo( p1 );
		if( homog2d_abs( d1+d2-length() ) >= thr::nullDistance() )   // if sum of the two distances is higher than length
			return detail::IntersectM<FPT>();

		out.add( p1 );
		out.add( p2 );
		return out;
	}

	if( tag_ptS1 == PtTag::OnEdge )
		out.add( _ptS1 );
	if( tag_ptS2 == PtTag::OnEdge )
		out.add( _ptS2 );

	return out;
}

} // namespace base
/////////////////////////////////////////////////////////////////////////////
// SECTION  - STREAMING OPERATORS
/////////////////////////////////////////////////////////////////////////////

//------------------------------------------------------------------
#if 0
// DEPRECATED, REPLACED BY "if constexpr" below
/// Overload for points
/// \todo 20221217: add a global switch (static function) to select a printing mode: either [x, y], either [a,b,c]
template<typename LP,typename FPT>
void
base::LPBase<LP,FPT>::impl_op_stream( std::ostream& f, const Point2d_<FPT>& pt ) const
{
	if( pt.isInf() )
		f << '[' << pt._v[0] << ',' << pt._v[1] << ',' << pt._v[2] << "]";
	else
		f
//	<< std::scientific << std::setprecision(25)
			<< '[' << pt.getX() << ',' << pt.getY() << "]";
}
/// Overload for lines
template<typename LP,typename FPT>
void
base::LPBase<LP,FPT>::impl_op_stream( std::ostream& f, const Line2d_<FPT>& r ) const
{
	f << '[' << r._v[0] << ',' << r._v[1] << ',' << r._v[2] << "]";
}
#endif

namespace base {
/// Stream operator, free function, call member function pseudo operator impl_op_stream()
template<typename LP,typename FPT>
std::ostream&
operator << ( std::ostream& f, const h2d::base::LPBase<LP,FPT>& pl )
{
//	r.impl_op_stream( f, r );
	if constexpr( std::is_same_v<LP,typ::IsLine> )
		f << '[' << pl._v[0] << ',' << pl._v[1] << ',' << pl._v[2] << "]";
	else
	{
		if( pl.isInf() )
			f << '[' << pl._v[0] << ',' << pl._v[1] << ',' << pl._v[2] << "]";
		else
			f
		//	<< std::scientific << std::setprecision(25)
				<< '[' << pl.getX() << ',' << pl.getY() << "]";
	}

	return f;
}
}

/// Stream operator for a container of points/lines, free function
template<
	typename T,
	typename std::enable_if<
		trait::IsContainer<T>::value,
		T
	>::type* = nullptr
>
std::ostream&
operator << ( std::ostream& f, const T& vec )
{
	f << "#="<< vec.size() << '\n';
	for( const auto& elem: vec )
		f << elem << '\n';
	return f;
}

/// Stream operator for a pair of points/lines, free function
template<typename LP1,typename LP2,typename FPT>
std::ostream&
operator << ( std::ostream& f, const std::pair<base::LPBase<LP1,FPT>,base::LPBase<LP2,FPT>>& pr )
{
	f << "std::pair (" << getString(pr.first.type()) << "-" << getString(pr.second.type())
		<< "):\n -first="  << pr.first
		<< "\n -second=" << pr.second
		<< ' ';
	return f;
}

template<typename T>
std::ostream&
operator << ( std::ostream& f, const FRect_<T>& r )
{
	f << "pt1: " << r._ptR1 << " pt2: " << r._ptR2;
	return f;
}

template<typename T>
std::ostream&
operator << ( std::ostream& f, const Circle_<T>& r )
{
	f << "center: " << r._center << ", radius=" << r._radius;
	return f;
}

namespace base {

template<typename SV,typename T>
std::ostream&
operator << ( std::ostream& f, const h2d::base::SegVec<SV,T>& seg )
{
	f << seg._ptS1;
	if constexpr( std::is_same_v<SV,typ::IsOSeg> )
		f << "=>";
	else
		f << "-";
	f << seg._ptS2;
	return f;
}

template<typename PLT,typename FPT>
std::ostream&
operator << ( std::ostream& f, const h2d::base::PolylineBase<PLT,FPT>& pl )
{
	f << (pl.isClosed() ? 'C' : 'O' ) << "Polyline: ";
	if( !pl.size() )
		f << "empty";
	else
	{
		for( const auto& pt: pl._plinevec )
			f << pt << "-";
	}
	return f;
}
} // namespace base

template<typename T>
std::ostream&
operator << ( std::ostream& f, const Ellipse_<T>& ell )
{
	auto par = ell.template p_getParams<HOMOG2D_INUMTYPE>();
	f << par;
	return f;
}

//------------------------------------------------------------------
/// Returns the 2 parallel lines at distance \c dist from \c li (free function)
template<typename FPT,typename T>
std::pair<Line2d_<FPT>,Line2d_<FPT>>
getParallelLines( const Line2d_<FPT>& li, T dist )
{
	return li.getParallelLines( dist );
}

/////////////////////////////////////////////////////////////////////////////
// SECTION  - MEMBER FUNCTION IMPLEMENTATION: CLASS Ellipse_
/////////////////////////////////////////////////////////////////////////////

//------------------------------------------------------------------
/// Returns standard parameters from matrix coeffs
template<typename FPT>
template<typename T>
detail::EllParams<T>
Ellipse_<FPT>::p_getParams() const
{
#ifdef HOMOG2D_OPTIMIZE_SPEED
	if( _epHasChanged )
	{
		_par = p_computeParams<T>();
		_epHasChanged = false;
	}
	return _par;
#else
	return p_computeParams<T>();
#endif // HOMOG2D_OPTIMIZE_SPEED
}
//------------------------------------------------------------------
/// Compute and returns standard parameters from matrix coeffs
/**
\note In the checking below, we **cannot** print the matrix using the
<< operator, because it call this function, thus it would enter
an infinite loop (an eventually SO).
*/
template<typename FPT>
template<typename T>
detail::EllParams<T>
Ellipse_<FPT>::p_computeParams() const
{
	const auto& m = detail::Matrix_<FPT>::_mdata;
	HOMOG2D_INUMTYPE A = m[0][0];
	HOMOG2D_INUMTYPE C = m[1][1];
	HOMOG2D_INUMTYPE F = m[2][2];
	HOMOG2D_INUMTYPE B = 2. * m[0][1];
	HOMOG2D_INUMTYPE D = 2. * m[0][2];
	HOMOG2D_INUMTYPE E = 2. * m[1][2];

	detail::EllParams<T> par;  // theta already set to zero

	auto denom = B*B - (HOMOG2D_INUMTYPE)4. * A * C;

#ifndef HOMOG2D_NOCHECKS
	if( homog2d_abs(denom) < thr::nullDenom() )
		HOMOG2D_THROW_ERROR_1(
			"unable to compute parameters, denom=" << std::scientific << std::setprecision(15) << denom
		);
#endif

	par.x0 = ( (HOMOG2D_INUMTYPE)2.*C*D - B*E ) / denom;
	par.y0 = ( (HOMOG2D_INUMTYPE)2.*A*E - B*D ) / denom;
	auto common_ab = (HOMOG2D_INUMTYPE)2. * ( A*E*E + C*D*D - B*D*E + denom*F );
	auto AmC = A-C;
	auto AmC2 = AmC*AmC;

	auto sqr = homog2d_sqrt(AmC2+B*B);
	par.a = -homog2d_sqrt( common_ab * ( A+C+sqr ) )/ denom;
	par.b = -homog2d_sqrt( common_ab * ( A+C-sqr ) )/ denom;


	par.a2 = par.a * par.a;
	par.b2 = par.b * par.b;
	if( homog2d_abs(B) < thr::nullDenom() )
	{
		if( A > C )
			par.theta = 90.;
	}
	else
	{
		auto t = (C - A - sqr) / B;
		par.theta = homog2d_atan( t );
	}
	par.sint = homog2d_sin( par.theta );
	par.cost = homog2d_cos( par.theta );
	return par;
}

//------------------------------------------------------------------
/// Returns true if ellipse is a circle
/**
Using the matrix representation, if A = C and B = 0, then the ellipse is a circle

You can provide the 0 threshold as and argument
*/
template<typename FPT>
bool
Ellipse_<FPT>::isCircle( HOMOG2D_INUMTYPE thres ) const
{
	const auto& m = detail::Matrix_<FPT>::_mdata;
	HOMOG2D_INUMTYPE A  = m[0][0];
	HOMOG2D_INUMTYPE C  = m[1][1];
	HOMOG2D_INUMTYPE B2 = m[0][1];
	if( homog2d_abs(A-C) < thres )
		if( homog2d_abs(B2)*2. < thres )
			return true;
	return false;
}

//------------------------------------------------------------------
/// Returns center of ellipse
/// \sa center( const T& )
template<typename FPT>
Point2d_<FPT>
Ellipse_<FPT>::getCenter() const
{
	auto par = p_getParams<HOMOG2D_INUMTYPE>();
	return Point2d_<FPT>( par.x0, par.y0 );
}

//------------------------------------------------------------------
template<typename FPT>
std::pair<HOMOG2D_INUMTYPE,HOMOG2D_INUMTYPE>
Ellipse_<FPT>::getMajMin() const
{
	auto par = p_getParams<HOMOG2D_INUMTYPE>();
	return std::make_pair( par.a, par.b );
}

//------------------------------------------------------------------
/// Returns angle of ellipse
/// \sa angle( const Ellipse_& )
template<typename FPT>
HOMOG2D_INUMTYPE
Ellipse_<FPT>::angle() const
{
	auto par = p_getParams<HOMOG2D_INUMTYPE>();
	return par.theta;
}

//------------------------------------------------------------------
/// Returns (approximate) perimeter of ellipse using the Ramanujan second formulae
/**
See https://en.wikipedia.org/wiki/Ellipse#Circumference
*/
template<typename FPT>
HOMOG2D_INUMTYPE
Ellipse_<FPT>::length() const
{
	auto par = p_getParams<HOMOG2D_INUMTYPE>();
	auto ab_sum  = par.a + par.b;
	auto ab_diff = par.a - par.b;
	auto h = ab_diff * ab_diff / (ab_sum * ab_sum);
	auto denom = (HOMOG2D_INUMTYPE)10. + homog2d_sqrt(4. - 3. * h);
	return (par.a + par.b) * M_PI * ( 1. + 3. * h / denom );
}

//------------------------------------------------------------------
/// Returns pair of axis lines of ellipse
template<typename FPT>
std::pair<Line2d_<FPT>,Line2d_<FPT>>
Ellipse_<FPT>::getAxisLines() const
{
	auto par = p_getParams<HOMOG2D_INUMTYPE>();
	auto dy = static_cast<HOMOG2D_INUMTYPE>(par.sint) * par.a;
	auto dx = static_cast<HOMOG2D_INUMTYPE>(par.cost) * par.a;
	Point2d_<HOMOG2D_INUMTYPE> ptA(
		par.x0 + dx,
		par.y0 + dy
	);
	auto pt0 = Point2d_<HOMOG2D_INUMTYPE>( par.x0, par.y0 );
	auto li_H = ptA * pt0;
	HOMOG2D_LOG( std::scientific << "ptA=" << ptA << " pt0=" << pt0 << " li_H=" << li_H );

	auto li_V = li_H.getOrthogonalLine( pt0 );
	return std::make_pair( li_H, li_V );
}

//------------------------------------------------------------------
/// Returns axis-aligned bounding box of ellipse
/**
- see https://math.stackexchange.com/questions/91132/how-to-get-the-limits-of-rotated-ellipse
*/
template<typename FPT>
auto
Ellipse_<FPT>::getBB() const
{
	auto par = p_getParams<HOMOG2D_INUMTYPE>();
	auto vx = par.a2 * par.cost * par.cost	+ par.b2 * par.sint * par.sint;
	auto vy = par.a2 * par.sint * par.sint	+ par.b2 * par.cost * par.cost;
	auto vx_sq = homog2d_sqrt( vx );
	auto vy_sq = homog2d_sqrt( vy );
	return FRect_<HOMOG2D_INUMTYPE>(
		Point2d_<HOMOG2D_INUMTYPE>( par.x0 - vx_sq, par.y0 - vy_sq ),
		Point2d_<HOMOG2D_INUMTYPE>( par.x0 + vx_sq, par.y0 + vy_sq )
	);
}

//------------------------------------------------------------------
/// Returns oriented bounding box of ellipse as a closed Polyline
/**
Algorithm:
 - build line \c liH going through major axis, by using center point and
 point on semi-major axis, intersecting ellipse
 - get opposite point \c ptB, lying on line and at distance \c a
 - get the two parallel lines to \c liH, at a distance \c b
 - get the two orthogonal lines at \c ptA and \c ptB

\todo 20240330: unclear, the text above does not match what is done below (or does it?).
Clarify that, and build a gif showing how this is done.
*/
template<typename FPT>
CPolyline_<FPT>
Ellipse_<FPT>::getOBB() const
{
// step 1: build ptA using angle
	auto par = p_getParams<HOMOG2D_INUMTYPE>();
	auto dy = par.sint * par.a;
	auto dx = par.cost * par.a;
	Point2d_<FPT> ptA(
		par.x0 + dx,
		par.y0 + dy
	);
	auto pt0 = Point2d_<HOMOG2D_INUMTYPE>( par.x0, par.y0 );

// step 2: build main-axis line, going through center and ptA
	auto li_H = ptA * pt0;

// step 3: get ptB, using line and distance
	auto ppts = li_H.getPoints( pt0, par.a );
	auto ptB = ppts.first;
	if( ptB == ptA )
		ptB = ppts.second;

	auto para = getParallelLines( li_H, par.b );
	auto li_V1 = li_H.getOrthogonalLine( ptA );
	auto li_V2 = li_H.getOrthogonalLine( ptB );

	CPolyline_<FPT> out;
#ifndef	HOMOG2D_DEBUGMODE
	out.p_addPoint( para.first  * li_V1 );
	out.p_addPoint( para.second * li_V1 );
	out.p_addPoint( para.second * li_V2 );
	out.p_addPoint( para.first  * li_V2 );
#else
	auto p1 = para.first  * li_V1;
	auto p2 = para.second * li_V1;
	auto p3 = para.second * li_V2;
	auto p4 = para.first  * li_V2;
	HOMOG2D_DEBUG_ASSERT(
		( p2!=p1 && p3!=p2 && p4!=p3 ),
		"p1=" << p1 << " p2=" << p2 << " p3=" << p3 << " p4=" << p4
		<< "\n para.1=" << para.first
		<< "\n li_V1=" << li_V1
		<< "\n ptA=" << ptA
		<< "\n ptB=" << ptB
		<< "\n " << ppts
	);
	out.p_addPoint( p1 );
	out.p_addPoint( p2 );
	out.p_addPoint( p3 );
	out.p_addPoint( p4 );
#endif
	return out;
}

//------------------------------------------------------------------
/// Returns true if point is inside ellipse
/**
taken from https://stackoverflow.com/a/16814494/193789
*/
template<typename FPT>
template<typename FPT2>
bool
Ellipse_<FPT>::pointIsInside( const Point2d_<FPT2>& pt ) const
{
	HOMOG2D_INUMTYPE x = pt.getX();
	HOMOG2D_INUMTYPE y = pt.getY();

	auto par = p_getParams<HOMOG2D_INUMTYPE>();
	const auto& x0 = par.x0;
	const auto& y0 = par.y0;

	auto v1 = par.cost * (x-x0) + par.sint * (y-y0);
	HOMOG2D_INUMTYPE sum = v1*v1 / par.a2;

	auto v2 = par.sint * (x-x0) - par.cost * (y-y0);
	sum += v2*v2 / par.b2;
	if( sum < 1. )
		return true;
	return false;
}

/////////////////////////////////////////////////////////////////////////////
// SECTION  - MEMBER FUNCTION IMPLEMENTATION: CLASS LPBase
/////////////////////////////////////////////////////////////////////////////

namespace base {
//------------------------------------------------------------------
/// Normalize to unit length, and make sure \c a is always >0
/**
\todo Checkout: in what situation will we be unable to normalize?
Is the test below relevant? Clarify.
*/
template<typename LP,typename FPT>
void
LPBase<LP,FPT>::impl_normalize( const detail::BaseHelper<typename typ::IsLine>& ) const
{
// not sure which one is the best...
#if 0
	auto sq = homog2d_sqrt( _v[0]*_v[0] + _v[1]*_v[1] );
#else
	#ifdef HOMOG2D_USE_TTMATH
		auto sq = ttmath::Sqrt( _v[0]*_v[0] + _v[1]*_v[1] );
	#else
		auto sq = std::hypot( _v[0], _v[1] );
	#endif
#endif

#ifndef HOMOG2D_NOCHECKS
	if( sq <= std::numeric_limits<double>::epsilon() )
		HOMOG2D_THROW_ERROR_1( "unable to normalize line, sq=" << sq << " values: a=" << _v[0] << " b=" << _v[1] << " c=" << _v[2] );
#endif
	for( int i=0; i<3; i++ )
		const_cast<LPBase<LP,FPT>*>(this)->_v[i] /= sq; // needed to remove constness

	if( _v[0] < 0. ) // a always >0
		for( int i=0; i<3; i++ )
			const_cast<LPBase<LP,FPT>*>(this)->_v[i] = -_v[i];

	if( homog2d_abs(_v[0]) < thr::nullDenom() ) // then, change sign so that b>0
		if( _v[1] < 0 )
		{
			const_cast<LPBase<LP,FPT>*>(this)->_v[1] = - _v[1];
			const_cast<LPBase<LP,FPT>*>(this)->_v[2] = - _v[2];
		}
}

//------------------------------------------------------------------
/// Point normalization. Just make sure a>0
template<typename LP,typename FPT>
void
LPBase<LP,FPT>::impl_normalize( const detail::BaseHelper<typename typ::IsPoint>& ) const
{
	if( _v[0] < 0. )
	{
		const_cast<LPBase<LP,FPT>*>(this)->_v[0] = -_v[0];
		const_cast<LPBase<LP,FPT>*>(this)->_v[1] = -_v[1];
		const_cast<LPBase<LP,FPT>*>(this)->_v[2] = -_v[2];
	}
#ifndef HOMOG2D_NOCHECKS
	if(
		homog2d_abs(_v[2]) < thr::nullDenom()
		&&
		( _v[0] < thr::nullOrthogDistance() && homog2d_abs(_v[1]) < thr::nullOrthogDistance() )
	)
		HOMOG2D_THROW_ERROR_1( "invalid point values" );
#endif
}
//------------------------------------------------------------------
template<typename LP,typename FPT>
constexpr FPT
LPBase<LP,FPT>::impl_getCoord( GivenCoord, FPT, const detail::BaseHelper<typename typ::IsPoint>& ) const
{
	static_assert( detail::AlwaysFalse<LP>::value, "Invalid: you cannot call getCoord() on a point" );
}

template<typename LP,typename FPT>
FPT
LPBase<LP,FPT>::impl_getCoord( GivenCoord gc, FPT other, const detail::BaseHelper<typename typ::IsLine>& ) const
{
	const auto a = static_cast<HOMOG2D_INUMTYPE>( _v[0] );
	const auto b = static_cast<HOMOG2D_INUMTYPE>( _v[1] );
	auto denom = ( gc == GivenCoord::X ? b : a );
#ifndef HOMOG2D_NOCHECKS
	if( homog2d_abs(denom) < thr::nullDenom() )
		HOMOG2D_THROW_ERROR_2( "getCoord", "null denominator encountered" );
#endif
	if( gc == GivenCoord::X )
		return ( -a * other - _v[2] ) / b;
	else
		return ( -b * other - _v[2] ) / a;
}


template<typename LP,typename FPT>
constexpr Point2d_<FPT>
LPBase<LP,FPT>::impl_getPoint( GivenCoord, FPT, const detail::BaseHelper<typename typ::IsPoint>& ) const
{
	static_assert( detail::AlwaysFalse<LP>::value, "Invalid: you cannot call getPoint() on a point" );
}

template<typename LP,typename FPT>
Point2d_<FPT>
LPBase<LP,FPT>::impl_getPoint( GivenCoord gc, FPT other, const detail::BaseHelper<typename typ::IsLine>& ) const
{
	auto coord = impl_getCoord( gc, other, detail::BaseHelper<typ::IsLine>() );
	if( gc == GivenCoord::X )
		return Point2d_<FPT>( other, coord );
	return Point2d_<FPT>( coord, other );
}

//------------------------------------------------------------------
/// ILLEGAL INSTANCIATION
template<typename LP,typename FPT>
template<typename FPT2>
constexpr PointPair_<FPT>
LPBase<LP,FPT>::impl_getPoints_A( GivenCoord, FPT, FPT2, const detail::BaseHelper<typename typ::IsPoint>& ) const
{
	static_assert( detail::AlwaysFalse<LP>::value, "Invalid: you cannot call getPoints() on a point" );
}

/// Returns pair of points on line at distance \c dist from point on line at coord \c coord. Implementation for lines
template<typename LP,typename FPT>
template<typename FPT2>
PointPair_<FPT>
LPBase<LP,FPT>::impl_getPoints_A( GivenCoord gc, FPT coord, FPT2 dist, const detail::BaseHelper<typename typ::IsLine>& ) const
{
	const auto pt = impl_getPoint( gc, coord, detail::BaseHelper<typ::IsLine>() );
	return priv::getPoints_B2( pt, dist, *this );
}

/// Returns pair of points on line at distance \c dist from point on line at coord \c coord. Implementation for lines
template<typename LP,typename FPT>
template<typename FPT2,typename FPT3>
PointPair_<FPT>
LPBase<LP,FPT>::impl_getPoints_B( const Point2d_<FPT2>& pt, FPT3 dist ) const
{
	static_assert( std::is_same_v<LP,typ::IsLine>, "Invalid: you cannot call getPoints() on a point" );

#ifndef HOMOG2D_NOCHECKS
	if( this->distTo( pt ) > thr::nullDistance() )
	{
		std::cerr << "homog2d: distance=" << std::scientific << this->distTo( pt )
			<< " > null distance (" << thr::nullDistance() << ")\n";
		HOMOG2D_THROW_ERROR_2( "getPoints", "point is not on line" );
	}
#endif

	return priv::getPoints_B2( pt, dist, *this );
}


//------------------------------------------------------------------
/// Returns an orthogonal line to the one it is called on, at a point defined by one of its coordinates.
template<typename LP,typename FPT>
template<typename FPT2>
Line2d_<FPT>
LPBase<LP,FPT>::getOrthogonalLine( GivenCoord gc, FPT2 val ) const
{
	static_assert( std::is_same_v<LP,typ::IsLine>, "Invalid: you cannot call getOrthogonalLine() on a point" );

	auto other_val = impl_getCoord( gc, val, detail::BaseHelper<typ::IsLine>() );

	Point2d_<FPT> pt( other_val, val ) ;
	if( gc == GivenCoord::X )
		pt.set( val, other_val );

	return priv::getOrthogonalLine_B2( pt, *this );
}

/// Returns an orthogonal line to the one it is called on, at point \c pt, assuming that it is lying on the line.
template<typename LP,typename FPT>
template<typename FPT2>
Line2d_<FPT>
LPBase<LP,FPT>::getOrthogonalLine( const Point2d_<FPT2>& pt ) const
{
	static_assert( std::is_same_v<LP,typ::IsLine>, "Invalid: you cannot call getOrthogonalLine() on a point" );

#ifndef HOMOG2D_NOCHECKS
	if( this->distTo( pt ) > thr::nullDistance() )
	{
		std::cerr << "homog2d: distance=" << std::scientific << this->distTo( pt )
			<< "> null distance (" << thr::nullDistance() << ")\n";
		HOMOG2D_THROW_ERROR_2( "getOrthogonalLine", "point is not on line" );
	}
#endif

	return priv::getOrthogonalLine_B2( pt, *this );
}

//------------------------------------------------------------------
template<typename LP,typename FPT>
template<typename FPT2,typename T>
Line2d_<FPT>
LPBase<LP,FPT>::getRotatedLine( const Point2d_<FPT2>& pt, T theta ) const
{
	HOMOG2D_CHECK_IS_NUMBER(T);
	static_assert( std::is_same_v<LP,typ::IsLine>, "Invalid: you cannot call getRotatedLine() on a point" );

#ifndef HOMOG2D_NOCHECKS
	if( this->distTo( pt ) > thr::nullDistance() )
	{
		std::cerr << "homog2d: distance=" << std::scientific << this->distTo( pt )
			<< "> null distance (" << thr::nullDistance() << ")\n";
		HOMOG2D_THROW_ERROR_2( "getLineAngle", "point is not on line" );
	}
#endif
	Homogr_<HOMOG2D_INUMTYPE> H;
	H.addTranslation( -pt.getX(), -pt.getY() ).addRotation(theta).addTranslation( pt.getX(), pt.getY() );
	return H * *this;
}

/// Returns the shortest (oriented) segment that joins a point and a line
/**
Upon return, the first point will hold the intersection point (projection of point on line),
and the second will hold the given point.
*/
template<typename LP,typename FPT>
template<typename FPT2>
OSegment_<FPT>
LPBase<LP,FPT>::getOrthogSegment( const Point2d_<FPT2>& pt ) const
{
	static_assert( !std::is_same_v<LP,typ::IsPoint>, "Invalid call, cannot compute orthogonal segment between two points" );

	Line2d_<HOMOG2D_INUMTYPE> src = *this;  // copy to highest precision
	auto dist = src.distTo(pt);
#ifndef HOMOG2D_NOCHECKS
	if( dist < thr::nullDistance() )   // sanity check
		HOMOG2D_THROW_ERROR_1( "unable to compute segment" );
#endif
	auto pair_lines = getParallelLines( dist );

// determine on which of the two parallel lines does the point lie?
	Line2d_<HOMOG2D_INUMTYPE>* pline = &pair_lines.first;
	if( pt.distTo(pair_lines.second) < thr::nullDistance() )
		pline = &pair_lines.second;

	auto oline = pline->getOrthogonalLine( pt );
	auto p2 = *this * oline;
	return OSegment_<FPT>( p2, pt );
}

//------------------------------------------------------------------
/// Returns an parallel line, implementation of getParallelLine().
template<typename LP,typename FPT>
template<typename FPT2>
Line2d_<FPT>
LPBase<LP,FPT>::getParallelLine( const Point2d_<FPT2>& pt ) const
{
	static_assert( std::is_same_v<LP,typ::IsLine>, "Invalid: you cannot call getParallelLine() on a point" );

	Line2d_<FPT> out = *this;
	out._v[2] = static_cast<HOMOG2D_INUMTYPE>(-_v[0]) * pt.getX() - _v[1] * pt.getY();
	out.p_normalizePL();
	return out;
}

//------------------------------------------------------------------

/// Implementation for lines
template<typename LP,typename FPT>
template<typename T>
std::pair<Line2d_<FPT>,Line2d_<FPT>>
LPBase<LP,FPT>::getParallelLines( T dist ) const
{
	static_assert( std::is_same_v<LP,typ::IsLine>, "Invalid: you cannot call getParallelLines() on a point" );

	Line2d_<FPT> l1 = *this;
	Line2d_<FPT> l2 = *this;
	l1._v[2] = static_cast<HOMOG2D_INUMTYPE>(this->_v[2]) + dist;
	l2._v[2] = static_cast<HOMOG2D_INUMTYPE>(this->_v[2]) - dist;
	return std::make_pair( l1, l2 );
}

//------------------------------------------------------------------
/// Comparison operator, used for lines
/**
Definition: two lines will be equal:
- if they are parallel
AND
- if their offset (3 third value) is less than nullDistance()
*/
template<typename LP,typename FPT>
bool
LPBase<LP,FPT>::impl_op_equal( const LPBase<LP,FPT>& other, const detail::BaseHelper<typename typ::IsLine>& ) const
{
	if( !this->isParallelTo( other ) )
		return false;

	if( std::fabs( _v[2] - other._v[2] ) > thr::nullDistance() )
		return false;

	return true;
}

/// Comparison operator, used for points
template<typename LP,typename FPT>
bool
LPBase<LP,FPT>::impl_op_equal( const LPBase<LP,FPT>& other, const detail::BaseHelper<typename typ::IsPoint>& ) const
{
	return ( this->distTo( other ) < thr::nullDistance() );
}

//------------------------------------------------------------------
/// Sorting operator, for points
template<typename LP,typename FPT>
bool
LPBase<LP,FPT>::impl_op_sort( const LPBase<LP,FPT>& other, const detail::BaseHelper<typename typ::IsPoint>& ) const
{
	if( getX() < other.getX() )
		return true;
	if( getX() > other.getX() )
		return false;
	if( getY() < other.getY() )
		return true;
	return false;
}

/// Sorting operator, for lines
template<typename LP,typename FPT>
constexpr bool
LPBase<LP,FPT>::impl_op_sort( const LPBase<LP,FPT>&, const detail::BaseHelper<typename typ::IsLine>& ) const
{
	static_assert( detail::AlwaysFalse<LP>::value, "Invalid < operator: you cannot sort lines" );
	return false; // to avoid a warning
}

} // namespace base

//------------------------------------------------------------------
/// Inner implementation details
namespace detail {

/// Cross product of points * points or line * line
/**
- https://en.wikipedia.org/wiki/Cross_product#Coordinate_notation
*/
template<typename Out,typename In,typename FPT1,typename FPT2>
base::LPBase<Out,FPT1>
crossProduct(
	const base::LPBase<In,FPT1>& r1,
	const base::LPBase<In,FPT2>& r2
)
{
	auto r1_a = static_cast<HOMOG2D_INUMTYPE>(r1._v[0]);
	auto r1_b = static_cast<HOMOG2D_INUMTYPE>(r1._v[1]);
	auto r1_c = static_cast<HOMOG2D_INUMTYPE>(r1._v[2]);
	auto r2_a = static_cast<HOMOG2D_INUMTYPE>(r2._v[0]);
	auto r2_b = static_cast<HOMOG2D_INUMTYPE>(r2._v[1]);
	auto r2_c = static_cast<HOMOG2D_INUMTYPE>(r2._v[2]);

	base::LPBase<Out,FPT1> res;
	res._v[0] = static_cast<FPT1>( r1_b * r2_c  - r1_c * r2_b );
	res._v[1] = static_cast<FPT1>( r1_c * r2_a  - r1_a * r2_c );
	res._v[2] = static_cast<FPT1>( r1_a * r2_b  - r1_b * r2_a );

	return res;
}

/// Cross product of two vectors, return a scalar
template<typename FPT1,typename FPT2>
HOMOG2D_INUMTYPE
crossProductV(
	const base::SegVec<typ::IsOSeg,FPT1>& v1,
	const base::SegVec<typ::IsOSeg,FPT2>& v2
)
{
	auto ppts1 = v1.getPts();
	auto ppts2 = v2.getPts();

	auto dx1 = ppts1.second.getX() - ppts1.first.getX();
	auto dy1 = ppts1.second.getY() - ppts1.first.getY();

	auto dx2 = ppts2.second.getX() - ppts2.first.getX();
	auto dy2 = ppts2.second.getY() - ppts2.first.getY();

	return dx1 * dy2 - dy1 * dx2;
}

} // namespace detail


//------------------------------------------------------------------
///////////////////////////////////////////
// CONSTRUCTORS
///////////////////////////////////////////

namespace base {

/// Generic init from two numeric args
template<typename LP, typename FPT>
template<typename T1,typename T2>
void
LPBase<LP,FPT>::p_init_2( const T1& v1, const T2& v2 )
{
	if constexpr( std::is_same_v<LP,typ::IsPoint> )
	{
		_v[0] = v1;
		_v[1] = v2;
		_v[2] = 1.;
	}
	else
	{
		Point2d_<FPT> pt1;                // 0,0
		Point2d_<FPT> pt2(v1,v2);
		pt2.p_normalizePL();
		*this = detail::crossProduct<typ::IsLine>( pt1, pt2 );
		p_normalizePL();
	}
}

/// Overload for point to point distance
template<typename LP, typename FPT>
template<typename FPT2>
HOMOG2D_INUMTYPE
LPBase<LP,FPT>::impl_distToPoint( const Point2d_<FPT2>& pt, const detail::BaseHelper<typename typ::IsPoint>& ) const
{
#ifndef HOMOG2D_USE_TTMATH
	return std::hypot(
		static_cast<HOMOG2D_INUMTYPE>( getX() ) - static_cast<HOMOG2D_INUMTYPE>( pt.getX() ),
		static_cast<HOMOG2D_INUMTYPE>( getY() ) - static_cast<HOMOG2D_INUMTYPE>( pt.getY() )
	);
#else
	auto v1 = static_cast<HOMOG2D_INUMTYPE>( getX() ) - static_cast<HOMOG2D_INUMTYPE>( pt.getX() );
	auto v2 = static_cast<HOMOG2D_INUMTYPE>( getY() ) - static_cast<HOMOG2D_INUMTYPE>( pt.getY() );
	return ttmath::Sqrt( v1*v1 + v2*v2 );
#endif
}
//------------------------------------------------------------------
/// Returns distance between the line and point \b pt. overload for line to point distance.
/**
http://mathworld.wolfram.com/Point-LineDistance2-Dimensional.html
<pre>
        | a.x0 + b.y0 + c |
  d = -----------------------
         sqrt( a*a + b*b )
</pre>
\todo Do we really require computation of hypot ? (because the line is supposed to be normalized, i.e. h=1 ?)
*/
template<typename LP, typename FPT>
template<typename FPT2>
HOMOG2D_INUMTYPE
LPBase<LP,FPT>::impl_distToPoint( const Point2d_<FPT2>& pt, const detail::BaseHelper<typename typ::IsLine>& ) const
{
	return std::fabs(
		static_cast<HOMOG2D_INUMTYPE>( _v[0] ) * pt.getX()
		+ static_cast<HOMOG2D_INUMTYPE>( _v[1] ) * pt.getY()
		+ static_cast<HOMOG2D_INUMTYPE>( _v[2] )
	)
#ifndef HOMOG2D_USE_TTMATH
	/ std::hypot( _v[0], _v[1] );
#else
;
#endif
}

/// overload for line to point distance
template<typename LP, typename FPT>
template<typename FPT2>
HOMOG2D_INUMTYPE
LPBase<LP,FPT>::distTo( const Line2d_<FPT2>& li ) const
{
	static_assert( !std::is_same_v<LP,typ::IsLine>, "Invalid: you cannot compute distance between two lines" );
	return li.distTo( *this );
}

template<typename LP, typename FPT>
template<typename FPT2>
HOMOG2D_INUMTYPE
LPBase<LP,FPT>::distTo( const Segment_<FPT2>& seg ) const
{
	static_assert( !std::is_same_v<LP,typ::IsLine>, "Invalid: you cannot compute distance between a line and a segment" );
	return seg.distTo( *this );
}

} // namespace base

//------------------------------------------------------------------
/// Free function, returns angle between two segments/lines
/// \sa Segment_::getAngle()
/// \sa Line2d_::getAngle()
template<typename T1,typename T2>
HOMOG2D_INUMTYPE
getAngle( const T1& t1, const T2& t2 )
{
	static_assert(
		(
			   std::is_same_v<typename T1::SType,typ::IsLine>
			|| std::is_same_v<typename T1::SType,typ::IsSegment>
			|| std::is_same_v<typename T1::SType,typ::IsOSeg>
		) &&
		(
			   std::is_same_v<typename T2::SType,typ::IsLine>
			|| std::is_same_v<typename T2::SType,typ::IsSegment>
			|| std::is_same_v<typename T2::SType,typ::IsOSeg>
		),
		"Both types must be either a Line or a Segment"
	);
	return t1.getAngle( t2 );
}

//------------------------------------------------------------------
namespace base {

template<typename LP, typename FPT>
template<typename FPT2>
bool
LPBase<LP,FPT>::isParallelTo( const Line2d_<FPT2>& li ) const
{
	static_assert( std::is_same_v<LP,typ::IsLine>, "Invalid: you cannot use IsParallel() with a point" );

	if( this->getAngle(li) < thr::nullAngleValue() )
		return true;
	return false;
}

//------------------------------------------------------------------
/// Returns the angle (in rad.) between the line and the other one.
/**
- The returned value will be in the range <code> [0, M_PI/2] </code>

If the lines \f$ (a_0,a_1,a_2) \f$ and \f$ (b_0,b_1,b_2) \f$ are correctly normalized (should be, but...)
then the angle between them is \f$ \alpha = acos( a_0*b_0 + a_1*b_1) \f$. <br>
However, in "some situations", even if the lines have been previously normalized (which is the case here)
we can encounter numerical issues, so here we "reinforce the normalization and compute:
\f[
\alpha = acos \left(
	\frac{a_0*b_0 + a_1*b_1} { \sqrt{ a_0^2 + a_1^2 } * \sqrt{ b_0^2 + b_1^2 } }
\right)
\f]
In some situations, the value inside the parenthesis "may" be equal to \f$ 1+\epsilon \f$
(typically, something like "1.0000000000123").
This is out of bounds for the \f$ acos() \f$ function, that will then return "nan"
(thus induce some failure further on). <br>
To avoid this, a checking is done, and any value higher than 1 will be truncated.
This is logged on \c std::cerr so that the user may take that into consideration.

\todo more investigation needed ! : what are the exact situation that will lead to this event?
*/
template<typename LP, typename FPT>
template<typename LP2, typename FPT2>
HOMOG2D_INUMTYPE
LPBase<LP,FPT>::getAngle( const LPBase<LP2,FPT2>& li ) const
{
	static_assert( !std::is_same_v<LP,typ::IsPoint>, "cannot get angle of a point" );

	HOMOG2D_INUMTYPE l1_a = _v[0];
	HOMOG2D_INUMTYPE l1_b = _v[1];
	HOMOG2D_INUMTYPE l2_a = li._v[0];
	HOMOG2D_INUMTYPE l2_b = li._v[1];
	HOMOG2D_INUMTYPE res = l1_a * l2_a + l1_b * l2_b;

	res /= homog2d_sqrt( (l1_a*l1_a + l1_b*l1_b) * (l2_a*l2_a + l2_b*l2_b) );
	auto fres = homog2d_abs(res);

	if( fres > 1.0 )
	{
		HOMOG2D_LOG_WARNING(
			"homog2d Warning: angle computation overflow detected, value "
			<< std::scientific << std::setprecision(20)
			<< fres << ", truncated to 1.0\n input lines:\n  l1: "
			<< *this << "\n  l2: " << li
		);
		fres = 1.0;
	}
	return homog2d_acos( fres );
}

//------------------------------------------------------------------
/// Returns true if point is inside (or on the edge) of a flat rectangle defined by (p0,p1)
template<typename LP, typename FPT>
template<typename FPT2>
bool
LPBase<LP,FPT>::impl_isInsideRect( const FRect_<FPT2>& rect, const detail::BaseHelper<typename typ::IsPoint>& ) const
{
	auto pair_pts = rect.getPts();
	const auto& p00 = pair_pts.first;
	const auto& p11 = pair_pts.second;
	return detail::ptIsInside( *this, p00, p11 );
}
template<typename LP, typename FPT>
template<typename FPT2>
constexpr bool
LPBase<LP,FPT>::impl_isInsideRect( const FRect_<FPT2>&, const detail::BaseHelper<typename typ::IsLine>& ) const
{
	return false;
}

//------------------------------------------------------------------
template<typename LP, typename FPT>
template<typename T>
bool
LPBase<LP,FPT>::impl_isInsideCircle( const Point2d_<FPT>& center, T radius, const detail::BaseHelper<typename typ::IsPoint>& ) const
{
	if( distTo( center ) < radius )
		return true;
	return false;
}
template<typename LP, typename FPT>
template<typename T>
constexpr bool
LPBase<LP,FPT>::impl_isInsideCircle( const Point2d_<FPT>&, T, const detail::BaseHelper<typename typ::IsLine>& ) const
{
	return false;
}

//------------------------------------------------------------------
#if 0
// deprecated. kept here just in case it would be useful in the future (who knows?)
namespace sub {

/// Returns the index of the segment (among the ones in \c bbox)
/// that is the farthest from point \c pt
template<typename FPT1,typename FPT2>
int
getFarthestSegment( const Point2d_<FPT1>& pt, const FRect_<FPT2>& bbox )
{
	auto segs = bbox.getSegs();
	using localPair = std::pair<HOMOG2D_INUMTYPE,int>;
	std::array<localPair,4> dist_array;
	for( int i=0; i<4; i++ )
	{
		dist_array[i].first  = pt.distTo( segs[i].getLine() );
		dist_array[i].second = i;
	}
	std::sort(
		dist_array.begin(),
		dist_array.end(),
		[]                     // lambda
		( const localPair& i, const localPair& j )
		{
			return i.first < j.first;
		}
	);

	return dist_array[3].second;
}

} // namespace sub
#endif
//------------------------------------------------------------------
/// Returns true if point is inside closed Polyline
/**
See https://en.wikipedia.org/wiki/Point_in_polygon

Implementing this algorithm in a naive way may encounter some issue:
if the main segment used to compute the number of intersections is colinear with
one of the points of the polyline, we might run into a numerical issue.

See page \ref md_docs_homog2d_algorithms for details.
*/
template<typename LP, typename FPT>
template<typename T,typename PTYPE>
bool
LPBase<LP,FPT>::impl_isInsidePoly( const base::PolylineBase<PTYPE,T>& poly, const detail::BaseHelper<typename typ::IsPoint>& ) const
{
	if( !poly.isSimple() )
		return false;

// step 1: if point is outside bounding box, return false
	auto bbox = poly.getBB();
	if( !this->isInside(bbox) )
		return false;

// step 2: check if point is lying on one of the segments. If so, return false;
	for( auto seg: poly.getSegs() )
		if( seg.getLine().distTo( *this ) < thr::nullDistance() )
				return false;

	auto segarr = bbox.getExtended().getSegs();
	std::vector<Segment_<HOMOG2D_INUMTYPE>> seg_bb( segarr.begin(), segarr.end() );

	int iter = 0;
	do
	{
		bool tooClose = false;
		for( size_t i=0; i<seg_bb.size(); i++ )        // iterate on all segments of the extended bounding box
		{
			Segment_<HOMOG2D_INUMTYPE> seg_ref( *this, seg_bb[i].getCenter() );

			auto poly_pts = poly.getPts();
			for( size_t j=0; j<poly_pts.size() && !tooClose; j++  )   // make sure that every point of the polyline is not on the reference segment
			{
				const auto& poly_pt = poly_pts[j];
				if( poly_pt.distTo(seg_ref) < thr::nullDistance() )
					tooClose = true;
			}
			if( !tooClose )     // if no polyline points
			{                   // was found on the segment supporting line
				size_t c = 0;
				for( auto seg: poly.getSegs() )  // iterate on the polyline segments
				{
					if( seg.intersects(seg_ref)() )
						c++;
				}
				return static_cast<bool>( c%2 );
			}
		}
		iter++;
		if( tooClose )  // if unable to find a suitable reference segment,
		{               //  we double the number of segments, by splitting each of them
			if( iter < HOMOG2D_MAXITER_PIP ) // (only if not max iterations!)
			{
				std::vector<Segment_<HOMOG2D_INUMTYPE>> seg_bb2( seg_bb.size() * 2 );
				for( size_t j=0; j<seg_bb.size(); j++ )
				{
					auto pseg      = seg_bb[j].split();
					seg_bb2[j*2]   = pseg.first;
					seg_bb2[j*2+1] = pseg.second;
				}
				std::swap( seg_bb, seg_bb2 );
			}
		}
	}
	while( iter < HOMOG2D_MAXITER_PIP );
	HOMOG2D_THROW_ERROR_1( "unable to determine if point is inside after " + std::to_string(HOMOG2D_MAXITER_PIP) + " iterations" );
	return false; // to avoid a warning
}

template<typename LP, typename FPT>
template<typename T,typename PTYPE>
constexpr bool
LPBase<LP,FPT>::impl_isInsidePoly( const base::PolylineBase<PTYPE,T>&, const detail::BaseHelper<typename typ::IsLine>& ) const
{
	return false;
}

//------------------------------------------------------------------
template<typename LP, typename FPT>
template<typename FPT2>
bool
LPBase<LP,FPT>::impl_isInsideEllipse( const Ellipse_<FPT2>& ell, const detail::BaseHelper<typename typ::IsPoint>& ) const
{
	return ell.pointIsInside( *this );
}

template<typename LP, typename FPT>
template<typename FPT2>
constexpr bool
LPBase<LP,FPT>::impl_isInsideEllipse( const Ellipse_<FPT2>&, const detail::BaseHelper<typename typ::IsLine>& ) const
{
	return false;
}


//------------------------------------------------------------------
/// Intersection of line and circle: implementation for points
template<typename LP, typename FPT>
template<typename T>
constexpr detail::Intersect<detail::Inters_2,FPT>
LPBase<LP,FPT>::impl_intersectsCircle( const Point2d_<FPT>&, T, const detail::BaseHelper<typename typ::IsPoint>& ) const
{
	static_assert( detail::AlwaysFalse<LP>::value, "cannot use intersects(Circle) with a point" );
}

/// Line/Circle intersection: implementation
/// For computation details, checkout http://skramm.lautre.net/files/misc/intersect_circle_line.pdf
/// \todo 20230124: change return type: intersection of a circle with a line can be a single point
template<typename LP, typename FPT>
template<typename T>
detail::Intersect<detail::Inters_2,FPT>
LPBase<LP,FPT>::impl_intersectsCircle(
	const Point2d_<FPT>& pt,       ///< circle origin
	T                    radius,   ///< radius
	const detail::BaseHelper<typename typ::IsLine>&  ///< dummy arg, needed so that this overload is only called for lines
) const
{
	detail::Intersect<detail::Inters_2,FPT> out;
	HOMOG2D_CHECK_IS_NUMBER(T);
	const HOMOG2D_INUMTYPE a = static_cast<HOMOG2D_INUMTYPE>(_v[0]); // just to lighten a bit...
	const HOMOG2D_INUMTYPE b = static_cast<HOMOG2D_INUMTYPE>(_v[1]);
	const HOMOG2D_INUMTYPE c = static_cast<HOMOG2D_INUMTYPE>(_v[2]);

// step 1: translate to origin
	auto cp = pt.getX() * a + pt.getY() * b + c;

// step 2: compute distance	between center (origin) and middle point
	auto a2b2 = a * a + b * b;
	auto d0 = homog2d_abs(cp) / homog2d_sqrt( a2b2 );
	if( radius < d0 )                            // if less than radius,
		return out;                         // no intersection

	auto d2 = radius*radius - d0*d0;

// step 3: compute coordinates of middle point B
	auto xb = - a * cp / a2b2;
	auto yb = - b * cp / a2b2;

// step 4: compute coordinates of intersection points, with center at (0,0)
	auto m  = homog2d_sqrt( d2 / a2b2 );
	auto x1 = xb + m*b;
	auto y1 = yb - m*a;

	auto x2 = xb - m*b;
	auto y2 = yb + m*a;

// last step: translate back
	out._ptIntersect_1.set( x1 + pt.getX(), y1 + pt.getY() );
	out._ptIntersect_2.set( x2 + pt.getX(), y2 + pt.getY() );
	out._doesIntersect = true;

	priv::fix_order( out._ptIntersect_1, out._ptIntersect_2 );
	return out;
}
//------------------------------------------------------------------
/// Overload used when attempting to use that on a point
template<typename LP, typename FPT>
template<typename FPT2>
constexpr detail::IntersectM<FPT>
LPBase<LP,FPT>::impl_intersectsFRect( const FRect_<FPT2>&, const detail::BaseHelper<typename typ::IsPoint>& ) const
{
	static_assert( detail::AlwaysFalse<LP>::value, "Invalid: you cannot call intersects(FRect) on a point" );
}

/// Line/FRect intersection
/**
Returns 0, 1, or 2 intersections
(1 when the line touches the edge of rectangle)

\todo 20230118: check if there is a need to fix the order of points in returned object (this was done previously)
*/
template<typename LP, typename FPT>
template<typename FPT2>
detail::IntersectM<FPT>
LPBase<LP,FPT>::impl_intersectsFRect( const FRect_<FPT2>& rect, const detail::BaseHelper<typename typ::IsLine>& ) const
{
	std::vector<Point2d_<FPT>> pti;
	for( const auto& seg: rect.getSegs() ) // get segment of rectangle
	{
		auto ppts_seg = seg.getPts();
		auto inters = seg.intersects( *this );
		if( inters() )
		{
			bool storePoint(true);
			auto pt = inters.get();
			if( pt == ppts_seg.first || pt == ppts_seg.second )  // if intersection point is one of the segment pts
				if( pti.size() == 1 ) {                          // AND if there is already one
					if( pti[0] == pt )                           // AND that one is already stored
						storePoint = false;                      // THEN don't store it
				}
			if( storePoint )
				pti.push_back( pt );

			if( pti.size() == 2 )  // already got 2, done
				break;
		}
	}
	if( pti.empty() )
		return detail::IntersectM<FPT>();
	detail::IntersectM<FPT> out;
	out.add( pti );
	return out;
}

} // namespace base

/////////////////////////////////////////////////////////////////////////////
// SECTION  - PRODUCT OPERATORS DEFINITIONS (HELPER FUNCTIONS)
/////////////////////////////////////////////////////////////////////////////

//------------------------------------------------------------------
/// Apply homography to a vector/array/list (type T) of points or lines.
template<typename W,typename FPT>
template<typename T>
void
Hmatrix_<W,FPT>::applyTo( T& vin ) const
{
#if 0
	std::transform(
		std::begin( vin ),
		std::end( vin ),
		std::begin( vin ),
		[](){}
	);
#else
	for( auto& elem: vin )
		elem = *this * elem;
#endif
}

namespace detail {

/// Implementation of product 3x3 by 3x3

template<typename FPT1,typename FPT2,typename FPT3>
void
product(
	Matrix_<FPT1>&       out,
	const Matrix_<FPT2>& h1,
	const Matrix_<FPT3>& h2
)
{
	out.p_fillZero();
	for( int i=0; i<3; i++ )
		for( int j=0; j<3; j++ )
			for( int k=0; k<3; k++ )
				out.value(i,j) +=
					static_cast<HOMOG2D_INUMTYPE>( h1.value(i,k) ) * h2.value(k,j);
}

/// Implementation of product 3x3 by 3x1
/**
- T1 and T2: typ::IsLine or typ::IsPoint (same but also different)
*/
template<typename T1,typename T2,typename FPT1,typename FPT2>
void
product(
	base::LPBase<T1,FPT1>&        out,
	const Matrix_<FPT2>&          h,
	const base::LPBase<T2,FPT1>&  in
)
{
	for( int i=0; i<3; i++ )
	{
		auto sum  = static_cast<HOMOG2D_INUMTYPE>(h._mdata[i][0]) * in._v[0];
		sum      += h._mdata[i][1] * in._v[1];
		sum      += h._mdata[i][2] * in._v[2];
		out._v[i] = sum;
	}
}

} // namespace detail

/////////////////////////////////////////////////////////////////////////////
// SECTION  - PRODUCT OPERATORS DEFINITIONS
/////////////////////////////////////////////////////////////////////////////

/// Free function template, product of two lines, returns a point
template<typename FPT,typename FPT2>
Point2d_<FPT>
operator * ( const Line2d_<FPT>& lhs, const Line2d_<FPT2>& rhs )
{
#ifndef HOMOG2D_NOCHECKS
	if( lhs.isParallelTo(rhs) )
		HOMOG2D_THROW_ERROR_1( "lines are parallel, unable to compute product:\nlhs="
			<< lhs << " rhs=" << rhs
		);
#endif

	return detail::crossProduct<typ::IsPoint,typ::IsLine,FPT>(lhs, rhs);
}

/// Free function template, product of two segments/vector, returns a point
template<typename SV1,typename SV2,typename FPT1,typename FPT2>
Point2d_<FPT1>
operator * ( const base::SegVec<SV1,FPT1>& lhs, const base::SegVec<SV2,FPT2>& rhs )
{
	return lhs.getLine() * rhs.getLine();
}

#ifdef HOMOG2D_FUTURE_STUFF
/// Apply Epipolar matrix to a point or line, this will return the opposite type.
/// Free function, templated by point or line
template<typename T,typename U,typename V>
base::LPBase<typename detail::HelperPL<T>::OtherType,V>
operator * ( const Hmatrix_<typ::IsEpipmat,U>& h, const base::LPBase<T,V>& in )
{
	LPBase<typename detail::HelperPL<T>::OtherType,V> out;
	detail::product( out, h._data, in );
	return out;
}
#endif

/// Free function, apply homography to a point.
template<typename T,typename U>
Point2d_<T>
operator * ( const Homogr_<U>& h, const Point2d_<T>& in )
{
	Point2d_<T> out;
	detail::product( out, h, in );
	return out;
}

/// Free function, apply homography to a line.
template<typename T,typename U>
Line2d_<T>
operator * ( const Homogr_<U>& h, const Line2d_<T>& in )
{
	if( h._hmt == nullptr )             // if H^-T	not allocated yet, do it
	{
		h._hmt = std::unique_ptr<detail::Matrix_<U>>( new detail::Matrix_<U>() );
		h._hasChanged = true;
	}

	if( h._hasChanged )                  // if homography has changed, recompute inverse and transposed
	{
		auto hi = h;
		auto mat_inv = hi.inverse().transpose();
		*h._hmt = mat_inv;
		h._hasChanged = false;
	}

	Line2d_<T> out;
	detail::product( out, *h._hmt, in );
	out.p_normalizePL();
	return out;
}

/// Apply homography to a Segment
template<typename SV,typename FPT1,typename FPT2>
Segment_<FPT1>
operator * ( const Homogr_<FPT1>& h, const base::SegVec<SV,FPT2>& seg )
{
	const auto& pts = seg.getPts();
	Point2d_<FPT1> pt1 = h * pts.first;
	Point2d_<FPT1> pt2 = h * pts.second;
	return base::SegVec<SV,FPT2>( pt1, pt2 );
}

/// Apply homography to a Polyline
template<typename FPT1,typename FPT2,typename PLT>
base::PolylineBase<PLT,FPT1>
operator * ( const Homogr_<FPT2>& h, const base::PolylineBase<PLT,FPT1>& pl )
{
	base::PolylineBase<PLT,FPT1> out;
	const auto& pts = pl.getPts();
	for( const auto& pt: pts )
		out.p_addPoint( h * pt );
	return out;
}

/// Apply homography to a flat rectangle produces a closed polyline
template<typename FPT1,typename FPT2>
CPolyline_<FPT1>
operator * ( const h2d::Homogr_<FPT2>& h, const h2d::FRect_<FPT1>& rin )
{
	h2d::CPolyline_<FPT1> out;
	for( const auto& pt: rin.get4Pts() )
		out.p_addPoint( h * pt );
	return out;
}

/// Apply homography to a Ellipse, produces an Ellipse
/**
\f[
Q' = H^{-T} \cdot Q \cdot H^{-1}
\f]
*/
template<typename FPT1,typename FPT2>
Ellipse_<FPT1>
operator * ( const Homogr_<FPT2>& h, const Ellipse_<FPT1>& ell_in )
{
	auto hm = static_cast<detail::Matrix_<HOMOG2D_INUMTYPE>>(h);
	hm.inverse();
	auto hmt = hm;
	hmt.transpose();

	const auto& ell_in2 = static_cast<detail::Matrix_<FPT1>>(ell_in);
	auto prod = hmt * ell_in2 * hm;

	Ellipse_<FPT1> out( prod );
	return out;
}

/// Apply homography to a Circle, produces an Ellipse
/** Converts the circle to an ellipse, then calls the corresponding code */
template<typename FPT1,typename FPT2>
Ellipse_<FPT1>
operator * ( const Homogr_<FPT2>& h, const Circle_<FPT1>& cir )
{
	Ellipse_<FPT1> ell_in( cir );
	return h * ell_in;
}

//------------------------------------------------------------------
namespace priv {

/// Allocation for \c std::array container
/**
\sa operator * ( const Hmatrix_&, const Cont& );
*/
template<
	typename Cont,
	typename std::enable_if<
		trait::IsArray<Cont>::value,
		Cont
	>::type* = nullptr
>
Cont
alloc( std::size_t /* unused here */ )
{
	return Cont();
}

/// Allocation for \c std::vector and \c std::list container
template<
	typename Cont,
	typename std::enable_if<
		!trait::IsArray<Cont>::value,
		Cont
	>::type* = nullptr
>
Cont
alloc( std::size_t nb )
{
	return Cont(nb);
}

} // namespace priv

//------------------------------------------------------------------
/// Used to proceed multiple products, whatever the container (\c std::list, \c std::vector, or \c std::array).
/// Returned container is of same type as given input
template<typename FPT,typename Cont>
typename std::enable_if<trait::IsContainer<Cont>::value,Cont>::type
operator * (
	const Hmatrix_<typ::IsHomogr,FPT>& h,    ///< Matrix
	const Cont&                        vin   ///< Input container
)
{
	Cont vout = priv::alloc<Cont>( vin.size() );
	auto it = std::begin( vout );
	for( const auto& elem: vin )
		*it++ = h * elem;
	return vout;
}

/////////////////////////////////////////////////////////////////////////////
// SECTION  - FREE FUNCTIONS
/////////////////////////////////////////////////////////////////////////////

template<typename FPT>
FPT getX( const Point2d_<FPT>& pt) { return pt.getX(); }

template<typename FPT>
FPT getY( const Point2d_<FPT>& pt) { return pt.getY(); }

//------------------------------------------------------------------
/// Free function, returns -1 or +1 depending on the side of \c pt, related to \c li
template<typename FPT1,typename FPT2>
int
side( const Point2d_<FPT1>& pt, const Line2d_<FPT2>& li )
{
	const auto& arr = li.get();
	HOMOG2D_INUMTYPE a = arr[0];
	HOMOG2D_INUMTYPE b = arr[1];
	HOMOG2D_INUMTYPE c = arr[2];

	auto dist = a * pt.getX() + b * pt.getY() + c;
	if( homog2d_abs(dist) < thr::nullDistance() )
		return 0;
	return (std::signbit( dist ) ? -1 : +1);
}

/// Free function, distance between points
/// \sa Point2d_::distTo()
template<typename FPT1,typename FPT2>
HOMOG2D_INUMTYPE
dist( const Point2d_<FPT1>& pt1, const Point2d_<FPT2>& pt2 )
{
	return pt1.distTo( pt2 );
}

template<typename FPT1,typename FPT2>
HOMOG2D_INUMTYPE
IoU( const FRect_<FPT1>& r1, const FRect_<FPT2>& r2 )
{
	auto ia = intersectArea( r1, r2 );
	if( ia() )
		return ia.get().area() / unionArea( r1, r2 ).area();
	return 0.;
}

/// Free function, see FRect_::unionArea()
template<typename FPT1,typename FPT2>
CPolyline_<FPT1>
unionArea( const FRect_<FPT1>& r1, const FRect_<FPT2>& r2 )
{
	return r1.unionArea(r2);
}

/// Free function, see FRect_::intersectArea()
template<typename FPT1,typename FPT2>
detail::RectArea<FPT1>
intersectArea(  const FRect_<FPT1>& r1, const FRect_<FPT2>& r2 )
{
	return r1.intersectArea(r2);
}

/// Returns circle passing through 4 points of flat rectangle (free function)
/// \sa FRect_::getBoundingCircle()
template<typename FPT>
Circle_<FPT>
getBoundingCircle( const FRect_<FPT>& rect )
{
	return rect.getBoundingCircle();
}

/// Return circle inscribed in rectangle
/// \sa hFRect_::getInscribedCircle()
template<typename FPT>
Circle_<FPT>
getInscribedCircle( const FRect_<FPT>& rect )
{
	return rect.getInscribedCircle();
}

/// Returns true if is a polygon (free function)
///  \sa PolylineBase::isSimple()
template<typename PLT,typename FPT>
bool
isSimple( const base::PolylineBase<PLT,FPT>& pl )
{
	return pl.isSimple();
}

/// Returns true if polygon is convex (free function)
/// \sa PolylineBase::isConvex()
template<typename PLT,typename FPT>
bool
isConvex( const base::PolylineBase<PLT,FPT>& poly )
{
	return poly.isConvex();
}

/// Returns the number of segments (free function)
/// \sa PolylineBase::nbSegs()
template<typename PLT,typename FPT>
size_t
nbSegs( const base::PolylineBase<PLT,FPT>& pl )
{
	return pl.nbSegs();
}

/// Returns the segments of the polyline (free function)
/// \sa PolylineBase::getSegs()
template<typename PLT,typename FPT>
std::vector<Segment_<FPT>>
getSegs( const base::PolylineBase<PLT,FPT>& pl )
{
	return pl.getSegs();
}

/// Rotates the primitive (only available for Polyline and FRect) around (0,0)
template<typename T>
void
rotate( T& prim, Rotate rot )
{
	prim.rotate( rot );
}

/// Rotates the primitive (only available for Polyline and FRect) around \c refpt
template<typename T,typename FPT>
void
rotate( T& prim, Rotate rot, const Point2d_<FPT>& refpt )
{
	prim.rotate( rot, refpt );
}

/// Returns Bounding Box of Ellipse_ (free function)
/// \sa Ellipse_::getBB()
template<typename FPT>
CPolyline_<FPT>
getOBB( const Ellipse_<FPT>& ell )
{
	return ell.getOBB();
}

/// Returns bisector lines of a Polyline
/**
Size of vector will be:
- equal to size() of polyline if closed
- equal to size()-2 of polyline if open

\warning:
- if open: the FIRST line (index 0) will correspond to SECOND point of the polyline
*/
template<typename PLT,typename FPT>
std::vector<Line2d_<HOMOG2D_INUMTYPE>>
getBisectorLines( const base::PolylineBase<PLT,FPT>& pl )
{
	if( pl.size() < 3 )
	{
		HOMOG2D_THROW_ERROR_1( "unable, minimum size is 3, currently=" << pl.size() );
	}
	const auto& pts  = pl.getPts();
	std::vector<Line2d_<HOMOG2D_INUMTYPE>> out;

	if constexpr ( std::is_same_v<PLT,typ::IsOpen> )
	{
		out.reserve( pl.size()-2 );
		OSegment_<HOMOG2D_INUMTYPE> seg1( pts[1], pts[0] );
		for( size_t i=0; i<pl.size()-2; i++ )
		{
			OSegment_<HOMOG2D_INUMTYPE> seg2( pts[i+1], pts[i+2] );
			auto angle = seg1.getAngle( seg2 );
			out.emplace_back( seg1.getLine().getRotatedLine( pts[i+1], angle/2. ) );
			seg1 = -seg2;
		}
	}
	else
	{
		out.reserve( pl.size() );
		OSegment_<HOMOG2D_INUMTYPE> seg1( pts[0], pts[pl.size()-1] );
		for( size_t i=0; i<pl.size(); i++ )
		{
			auto next = ( i != pl.size()-1 ? i+1 : 0 );
			OSegment_<HOMOG2D_INUMTYPE> seg2( pts[i], pts[next] );
			auto angle = seg1.getAngle( seg2 );
			out.emplace_back( seg1.getLine().getRotatedLine( pts[i], angle/2. ) );
			seg1 = -seg2;
		}
	}
	return out;
}


/// Holds free functions returning a pair of points
namespace ppair {

/// Returns pair of points defining a BB of a primitive
/// Overload 1/4, private free function
/**
Arg is a neither a Point2d, a Segment, a Line2d or a polyline
*/
template<
	typename T,
	typename std::enable_if<
		(                                                          // type is
			   !std::is_same<T,Line2d_<typename    T::FType>>::value // not a line,
			&& !std::is_same<T,Point2d_<typename   T::FType>>::value // not a point,
			&& !std::is_same<T,Segment_<typename   T::FType>>::value // not a segment
			&& !std::is_same<T,OSegment_<typename  T::FType>>::value // not a vector
			&& !std::is_same<T,CPolyline_<typename T::FType>>::value // not a CPolyline
			&& !std::is_same<T,OPolyline_<typename T::FType>>::value // not a OPolyline
		)
		,T
	>::type* = nullptr
>
auto
getPointPair( const T& elem )
{
	HOMOG2D_START;
	return elem.getBB().getPts();
}

/// Returns pair of points defining a BB of a Polyline
/// Overload 2/4, private free function
template<
	typename T,
	typename std::enable_if<
		(
			std::is_same<T,CPolyline_<typename T::FType>>::value
			|| std::is_same<T,OPolyline_<typename T::FType>>::value
		)
		,T
	>::type* = nullptr
>
auto
getPointPair( const T& poly )
{
	HOMOG2D_START;

	if( poly.size() == 0 )
		HOMOG2D_THROW_ERROR_1( "cannot compute point pair of empty Polyline" );
	if( poly.size() == 2 )
	{
		const auto& pts = poly.getPts();
		return std::make_pair( pts[0], pts[1] );
	}
	return priv::getBB_Points( poly.getPts() );
}

/// Returns pair of points defining a BB of a Point2d
/// Overload 3/4, private free function
/**
This seems useless at first glance, but it is used to get the common bounding box of two objects
when one of them (or both) is a point.
*/
template<
	typename T,
	typename std::enable_if<
		std::is_same<T,Point2d_<typename T::FType>>::value
		,T
	>::type* = nullptr
>
auto
getPointPair( const T& elem )
{
	HOMOG2D_START;
	return std::make_pair( Point2d_<HOMOG2D_INUMTYPE>(elem), Point2d_<HOMOG2D_INUMTYPE>(elem) );
}

/// Returns pair of points defining a BB of Segment
/// Overload 4/4, private free function
template<
	typename T,
	typename std::enable_if<
		( std::is_same_v<T,Segment_<typename T::FType>>
		|| std::is_same_v<T,OSegment_<typename T::FType>> )
		,T
	>::type* = nullptr
>
auto
getPointPair( const T& elem )
{
	HOMOG2D_START;
	return elem.getPts();
}

/// Needed because of variant
template<typename FPT>
PointPair_<FPT>
getPointPair( const Line2d_<FPT>& )
{
	HOMOG2D_START;
	HOMOG2D_THROW_ERROR_1( "Unable to get pair of points for a Line2d" );
}

} // namespace ppair


/////////////////////////////////////////////////////////////////////////////
// SECTION - FUNCTORS USED IN FOLLOWING FREE FUNCTIONS
/////////////////////////////////////////////////////////////////////////////

#ifdef HOMOG2D_ENABLE_VRTP
namespace fct {
//------------------------------------------------------------------
/// A functor to get pair of points englobing the element
/**
\sa CommonType_
\sa area()
*/
struct PtPairFunct
{
	template<typename T>
	PointPair_<typename T::FType>
	operator ()(const T& a)
	{
		return ppair::getPointPair(a);
	}
};

//------------------------------------------------------------------
/// A functor to get the Bounding Box
/// \sa getBB()
struct BBFunct
{
	template<typename T>
//	FRect_<typename T::FType> operator ()(const T& a)
	FRect_<HOMOG2D_INUMTYPE> operator ()(const T& a)
	{
		return a.getBB();
	}
};

} // namespace fct

#endif // HOMOG2D_ENABLE_VRTP

/////////////////////////////////////////////////////////////////////////////
// SECTION  - FREE FUNCTIONS HANDLING VARIANT TYPE
/////////////////////////////////////////////////////////////////////////////

//------------------------------------------------------------------
/// Free function. Returns the type of object or variant
/**
Can be printed with `getString()`
\sa CommonType_
*/
template<typename T>
Type
type( const T& elem )
{
#ifdef HOMOG2D_ENABLE_VRTP
	if constexpr( trait::IsVariant<T>::value )
		return std::visit( fct::TypeFunct{}, elem );
	else
#endif
		return elem.type();
}

//------------------------------------------------------------------
/// Returns the underlying data type of object or variant
/**
Can be printed with `getString()`
*/
template<typename T>
Dtype
dtype( const T& elem )
{
#ifdef HOMOG2D_ENABLE_VRTP
	if constexpr( trait::IsVariant<T>::value )
		return std::visit( fct::DTypeFunct{}, elem );
	else
#endif
		return elem.dtype();
}

//------------------------------------------------------------------
/// Returns length of element or variant (free function)
template<typename T>
HOMOG2D_INUMTYPE
length( const T& elem )
{
#ifdef HOMOG2D_ENABLE_VRTP
	if constexpr( trait::IsVariant<T>::value )
		return std::visit( fct::LengthFunct{}, elem );
	else
#endif
		return elem.length();
}

//------------------------------------------------------------------
/// Returns area of element or variant (free function)
template<typename T>
HOMOG2D_INUMTYPE
area( const T& elem )
{
#ifdef HOMOG2D_ENABLE_VRTP
	if constexpr( trait::IsVariant<T>::value )
		return std::visit( fct::AreaFunct{}, elem );
	else
#endif
		return elem.area();
}

//------------------------------------------------------------------
/// Returns size of element or variant (free function)
template<typename T>
HOMOG2D_INUMTYPE
size( const T& elem )
{
#ifdef HOMOG2D_ENABLE_VRTP
	if constexpr( trait::IsVariant<T>::value )
		return std::visit( fct::SizeFunct{}, elem );
	else
#endif
		return elem.size();
}


#ifdef HOMOG2D_ENABLE_VRTP
namespace priv {

/// Get Bounding Box for a container holding variant objects
/**
\note Here, we DO NOT preallocate the vector, because if the container holds lines, then no point pair will be added for these elements.
If we would have preallocate with 2 x size of input vector, then some default-constructed points could sneak in, and introduce an error.

\todo 20240513: At present, this is only implemented for std::vector. Let it handle std::list and std::array.
*/
template<typename FPT>
auto
getBB_CommonType( const std::vector<CommonType_<FPT>>& v_var )
{
	HOMOG2D_START;
	HOMOG2D_DEBUG_ASSERT( v_var.size(), "cannot compute bounding box of empty set of variant" );

	std::vector<Point2d_<FPT>> vpts;
	vpts.reserve( v_var.size()*2 );
	PointPair_<FPT> ppair;
	for( const auto& elem: v_var )
	{
		try
		{
			ppair = std::visit( fct::PtPairFunct{}, elem );
		}
		catch( const std::exception& err )
		{
			HOMOG2D_LOG_WARNING( "unable to compute point pair\n -msg=" << err.what() );
		}
		vpts.push_back( ppair.first );
		vpts.push_back( ppair.second );
	}
	return FRect_<FPT>( getBB_Points( vpts ) );
}

} // namespace priv

#endif // HOMOG2D_ENABLE_VRTP

//------------------------------------------------------------------
/// Return Bounding Box of primitive or container holding primitives (free function)
/**
tests: [BB-cont]
*/
template<typename T>
FRect_<HOMOG2D_INUMTYPE>
getBB( const T& t )
{
	HOMOG2D_START;

	if constexpr( !trait::IsContainer<T>::value ) // if not a container,
		return t.getBB();                         // then call the member function
	else
	{
		if( t.empty() )
			HOMOG2D_THROW_ERROR_1( "unable, can't compute BB of empty container" );

		if constexpr( trait::IsPoint<typename T::value_type>::value )
		{
			if( t.size() < 2 )
				HOMOG2D_THROW_ERROR_1( "unable, need at least two points" );
			return FRect_<typename T::value_type::FType>( priv::getBB_Points( t ) );
		}
		else
		{
			if constexpr( trait::HasBB<typename T::value_type>::value )
			{
				using FPT = typename T::value_type::FType;
				std::vector<FRect_<FPT>> v_bb( t.size() );

				auto it = v_bb.begin();
				for( const auto& elem: t ) // compute bounding box of each element
					*it++ = elem.getBB();

				return priv::getBB_FRect( v_bb ); // compute BB of all the BB
			}
			else
			{
				if constexpr( trait::IsSegment<typename T::value_type>::value )
				{
					if( t.empty()  )
						HOMOG2D_THROW_ERROR_1( "unable, need at least one segment" );
					return priv::getBB_Segments( t );
				}
				else
				{
#ifdef HOMOG2D_ENABLE_VRTP
					if constexpr( !trait::IsVariant<typename T::value_type>::value )
					{
						HOMOG2D_THROW_ERROR_1( "Unable, cannot compute BoundingBox of a container holding Line2d objects" );
					}
					else
						return priv::getBB_CommonType( t );
#else
					HOMOG2D_THROW_ERROR_1( "Unable, cannot compute BoundingBox of a container holding Line2d objects" );
#endif
				}
			}
		}
	}
}

#ifdef HOMOG2D_ENABLE_VRTP

/// Apply homography to primitive
/**
\warning The floating-point type of the returned object (variant) will be the one of the homography \c h, NOT the one of the input element.
*/
template<typename T, typename FPT>
CommonType_<FPT>
transform( const Homogr_<FPT>& h, const T& elem )
{
	if constexpr( trait::IsVariant<T>::value )
		return std::visit( fct::TransformFunct<FPT>(h), elem );
	else
		return h * elem;
}
#endif

/////////////////////////////////////////////////////////////////////////////
// SECTION - FREE FUNCTIONS
/////////////////////////////////////////////////////////////////////////////

/// Returns a pair of points holding min and max coordinates of the two input pair of points
/**
Tests: search for [minmax]
*/

template<typename T1,typename T2,typename T3,typename T4>
auto
getMinMax( const PointPair2_<T1,T2>& pp1, const PointPair2_<T3,T4>& pp2 )
{
	HOMOG2D_START;

	std::array<Point2d_<HOMOG2D_INUMTYPE>,4> arr;
	arr[0] = pp1.first;
	arr[1] = pp2.first;
	arr[2] = pp1.second;
	arr[3] = pp2.second;

	return priv::getBB_Points( arr );
}

//------------------------------------------------------------------
/// Returns bounding box of two pairs of points
/**
\warning May throw in case of identical coordinates
(for example with [0,0]-[1,0] and [10,0]-[20,0]
*/
template<typename T1,typename T2,typename T3,typename T4>
auto
getBB( const PointPair2_<T1,T2>& pp1, const PointPair2_<T3,T4>& pp2 )
{
	HOMOG2D_START;
	return FRect_<T1>( getMinMax( pp1, pp2 ) );
}

//------------------------------------------------------------------
/// Overload 1/3. This one is called if NONE of the args are a Line2d
template<
	typename T1,
	typename T2,
	typename std::enable_if<(
		   !std::is_same_v<T1,Line2d_<typename T1::FType>>
		&& !std::is_same_v<T2,Line2d_<typename T2::FType>>
		),T1
	>::type* = nullptr
>
auto
getBB( const T1& elem1, const T2& elem2 )
{
	HOMOG2D_START;

	bool isPoly_1 = false;
	if( elem1.type() == Type::OPolyline || elem1.type() == Type::CPolyline )
		isPoly_1 = true;

	bool isPoly_2 = false;
	if( elem2.type() == Type::OPolyline || elem2.type() == Type::CPolyline )
		isPoly_1 = true;

	auto siz_1 = elem1.size();
	auto siz_2 = elem2.size();

	if( isPoly_1 && isPoly_2 )
		if( siz_1==0 && siz_2==0 )
			HOMOG2D_THROW_ERROR_1( "unable to compute bounding box of two empty polyline objects" );

	FRect_<typename T1::FType> out;
// we need to do that in two steps: first, copy return value into `out`, then return
// because the underlying floating point might not be the same for the two arguments.
	if( isPoly_2 && siz_1==0 )
	{
		auto pp = ppair::getPointPair( elem2 );
		if( shareCommonCoord(pp) )
		{
			HOMOG2D_THROW_ERROR_1( "Unable to build common Bounding Box of empty polyline and elem2:" << elem2 );
		}
		else
			return FRect_<typename T1::FType>( pp );
	}
	if( isPoly_1 && siz_2==0 )
	{
		auto pp = ppair::getPointPair( elem1 );
		if( shareCommonCoord(pp) )
		{
			HOMOG2D_THROW_ERROR_1( "Unable to build common Bounding Box of empty polyline and elem1:" << elem1 );
		}
		else
			return FRect_<typename T1::FType>( pp );
	}

	try
	{
		out = getBB(
			ppair::getPointPair( elem1 ),
			ppair::getPointPair( elem2 )
		);
	}
	catch( const std::exception& err )
	{
		HOMOG2D_THROW_ERROR_1( "unable to compute bounding box:\n -arg1="
			<< elem1 << "\n -arg2=" << elem2 << "\n -err=" << err.what() );
	}
	return out;
}

//------------------------------------------------------------------
/// Overload 3/3. Called if one of the args is a Line2d (=> no build!)
template<
	typename T1,
	typename T2,
	typename std::enable_if<
		(std::is_same<T1,Line2d_<typename T1::FType>>::value || std::is_same<T2,Line2d_<typename T2::FType>>::value)
		,T1
	>::type* = nullptr
>
auto
getBB( const T1&, const T2& )
{
	HOMOG2D_START;
	static_assert( detail::AlwaysFalse<T1>::value, "fallback: undefined function" );
	return FRect_<T1>(); // to avoid a compile warning
}

//------------------------------------------------------------------
// forward declaration
namespace priv {
template<typename PLT1,typename FPT1,typename PLT2,typename FPT2>
class ClosestPoints;
}

// forward declaration
template<typename PLT1,typename FPT1,typename PLT2,typename FPT2>
priv::ClosestPoints<PLT1,FPT1,PLT2,FPT2>
getClosestPoints(
	const base::PolylineBase<PLT1,FPT1>& poly1,
	const base::PolylineBase<PLT2,FPT2>& poly2
);

namespace priv {

/// Used in getClosestPoints()
template<typename PLT1,typename FPT1,typename PLT2,typename FPT2>
class ClosestPoints
{
	friend priv::ClosestPoints<PLT1,FPT1,PLT2,FPT2>
	h2d::getClosestPoints<>( const base::PolylineBase<PLT1,FPT1>&,const base::PolylineBase<PLT2,FPT2>& );

private:
	size_t _pt1_min = 0;
	size_t _pt2_min = 0;
	HOMOG2D_INUMTYPE _minDist;
	Point2d_<HOMOG2D_INUMTYPE> _pt1;
	Point2d_<HOMOG2D_INUMTYPE> _pt2;
	const base::PolylineBase<PLT1,FPT1>& _poly1;
	const base::PolylineBase<PLT2,FPT2>& _poly2;

	ClosestPoints( const base::PolylineBase<PLT1,FPT1>& poly1, const base::PolylineBase<PLT2,FPT2>& poly2 )
		: _poly1(poly1), _poly2(poly2)
	{
		_minDist = dist( poly1.getPoint(0), poly2.getPoint(0) );
	}
	void store( HOMOG2D_INUMTYPE d, size_t idx1, size_t idx2 )
	{
		_minDist = d;
		_pt1_min = idx1;
		_pt2_min = idx2;
	}

public:
	PointPair_<HOMOG2D_INUMTYPE>
	getPoints() const
	{
		return std::make_pair(
			_poly1.getPoint(_pt1_min),
			_poly2.getPoint(_pt2_min)
		);
	}
	HOMOG2D_INUMTYPE getMinDist() const
	{
		return _minDist;
	}
	std::pair<size_t,size_t>
	getIndexes() const
	{
		return std::make_pair( _pt1_min, _pt2_min );
	}
	void print() const
	{
		std::cout << "ClosestPoints:\n _pt1_min=" << _pt1_min << " _pt2_min=" << _pt2_min
			<< "\n_minDist=" << _minDist
			<< "\npt1=" << _pt1 << " pt2=" << _pt2
		<< std::endl;
	}
};

} // namespace priv

//------------------------------------------------------------------
/// Computes the closest points between two polylines (types can be different)
template<typename PLT1,typename FPT1,typename PLT2,typename FPT2>
priv::ClosestPoints<PLT1,FPT1,PLT2,FPT2>
getClosestPoints(
	const base::PolylineBase<PLT1,FPT1>& poly1,
	const base::PolylineBase<PLT2,FPT2>& poly2
)
{
#ifndef HOMOG2D_NOCHECKS
	if( poly1.size() == 0 )
		HOMOG2D_THROW_ERROR_1( "arg 1 is empty" );
	if( poly2.size() == 0 )
		HOMOG2D_THROW_ERROR_1( "arg 2 is empty" );
#endif
	priv::ClosestPoints<PLT1,FPT1,PLT2,FPT2> out( poly1, poly2 );
	for( size_t i=0; i<poly1.size(); i++ )
	{
		const auto& pt1 = poly1.getPoint(i);
		for( size_t j=0; j<poly2.size(); j++ )
		{
			const auto& pt2 = poly2.getPoint(j);
			auto currentDist = dist( pt1, pt2 );
			if( currentDist < out._minDist )
				out.store( currentDist, i, j );
		}
	}
	return out;
}

//------------------------------------------------------------------
/// Returns the points of Segment as a std::pair (free function)
/// \sa Segment_::getPts()
template<typename FPT>
auto
getPts( const Segment_<FPT>& seg )
{
	return seg.getPts();
}

/// Returns Segment supporting line (free function)
/// \sa Segment_::getLine()
template<typename FPT>
Line2d_<FPT>
getLine( const Segment_<FPT>& seg )
{
	return seg.getLine();
}

/// Returns Extended Segment (free function)
/// \sa Segment_::geExtended()
template<typename FPT>
Segment_<FPT>
getExtended( const Segment_<FPT>& seg )
{
	return seg.getExtended();
}

/// Returns a pair of segments, corresponding to the input segment split by middle point (free function)
/// \sa Segment_::split()
template<typename FPT>
std::pair<Segment_<FPT>,Segment_<FPT>>
split( const Segment_<FPT>& seg )
{
	return seg.split();
}

/// Returns orthogonal segments
/// \sa Segment_::getOrthogSegs()
template<typename FPT>
std::array<Segment_<FPT>,4>
getOrthogSegs( const Segment_<FPT>& seg )
{
	return seg.getOrthogSegs();
}

/// Returns orthogonal points
/// \sa Segment_::getOrthogPts()
template<typename FPT>
std::array<Point2d_<FPT>,4>
getOrthogPts( const Segment_<FPT>& seg )
{
	return seg.getOrthogPts();
}

//------------------------------------------------------------------
/// Free function, returns segment between two circle centers (or ellipse)
template<typename T1,typename T2>
Segment_<typename T1::FType>
getSegment( const T1& c1, const T2& c2 )
{
	return Segment_<typename T1::FType>( c1.getCenter(), c2.getCenter() );
}

/// Free function, returns line between two circle centers
template<typename FPT1,typename FPT2,typename FPT3>
Line2d_<FPT1>
getLine( const Circle_<FPT2>& c1, const Circle_<FPT3>& c2 )
{
	return Line2d_<FPT1>( c1.center(), c2.center() );
}

/// Free function, returns middle point of segment
/// \sa Segment_::getCenter()
template<typename FPT>
Point2d_<FPT>
getCenter( const Segment_<FPT>& seg )
{
	return seg.getCenter();
}

/// Free function, returns bisector line of segment
/// \sa Segment_::getBisector()
template<typename FPT>
Line2d_<FPT>
getBisector( const Segment_<FPT>& seg )
{
	return seg.getBisector();
}

/// Free function, returns a pair of parallel segments at a distance \c dist
/// \sa Segment_::getBisector()
template<typename FPT,typename T>
std::pair<Segment_<FPT>,Segment_<FPT>>
getParallelSegs( const Segment_<FPT>& seg, T dist )
{
	return seg.getParallelSegs(dist);
}

/// Free function, returns middle points of set of segments/circles
/**
\sa Segment_::getCenter()
\sa Circle_::getCenter()
- input: set of segments
- output: set of points (same container)
*/
template<
	typename T,
	typename std::enable_if<
		trait::IsContainer<T>::value,
		T
	>::type* = nullptr
>
auto
getCenters( const T& vsegs )
{
	std::vector<Point2d_<typename T::value_type::FType>> vout( vsegs.size() );

	auto it = std::begin( vout );
	for( const auto& seg: vsegs )
		*it++ = getCenter( seg );
	return vout;
}

/// Free function, returns a set of lines from a set of segments
/**
\sa Segment_::getLine()
*/
template<
	typename T,
	typename std::enable_if<
		trait::IsContainer<T>::value,
		T
	>::type* = nullptr
>
auto
getLines( const T& vsegs )
{
	std::vector<Line2d_<typename T::value_type::FType>> vout( vsegs.size() );

	auto it = std::begin( vout );
	for( const auto& seg: vsegs )
		*it++ = seg.getLine();
	return vout;
}

/// Free function, returns segments of the rectangle
/// \sa FRect_::getSegs()
template<typename FPT>
std::array<Segment_<FPT>,4>
getSegs( const FRect_<FPT>& seg )
{
	return seg.getSegs();
}

/// Free function, returns the pair of segments tangential to the two circles
/** Sources:
  - https://math.stackexchange.com/questions/719758/
  - https://math.stackexchange.com/a/211854/133647
  - https://en.wikipedia.org/wiki/Tangent_lines_to_circles
  - https://gieseanw.wordpress.com/2012/09/12/finding-external-tangent-points-for-two-circles/
*/
template<typename FPT1,typename FPT2>
std::pair<Segment_<FPT1>,Segment_<FPT1>>
getTanSegs( const Circle_<FPT1>& c1, const Circle_<FPT2>& c2 )
{
#ifndef HOMOG2D_NOCHECKS
	if( c1 == c2 )
		HOMOG2D_THROW_ERROR_1( "c1 and c2 identical" );
#endif

// if same radius, return the two segments parallel to the one joining the centers
	if( homog2d_abs( c1.radius() - c2.radius() ) < thr::nullDistance() )
	{
		Segment_<HOMOG2D_INUMTYPE> seg_center( c1.center(), c2.center() );
		return seg_center.getParallelSegs( c1.radius() );
	}

// check which one is the smallest
	Circle_<HOMOG2D_INUMTYPE> cA = c1;
	Circle_<HOMOG2D_INUMTYPE> cB = c2;
	if( c1.radius() < c2.radius() )
		std::swap( cA, cB );

	auto h = dist( cA.center(), cB.center() );

	auto theta = homog2d_asin( ( cA.radius() - cB.radius() ) / h ) ;
	auto hcost = h * homog2d_cos(theta);

// get rotated lines at center of CB
	auto l0 = cA.center() * cB.center();
	auto l1 = l0.getRotatedLine( cB.center(),  theta );
	auto l2 = l0.getRotatedLine( cB.center(), -theta );

// build segments by getting the opposite point

	auto ppts1 = l1.getPoints( cB.center(), hcost );
	auto p1 = ppts1.first;
	if( ppts1.second.distTo( cA.center()) < p1.distTo( cA.center()) )
		p1 = ppts1.second;

	auto ppts2 = l2.getPoints( cB.center(), hcost );
	auto p2 = ppts2.first;
	if( ppts2.second.distTo( cA.center()) < p2.distTo( cA.center()) )
		p2 = ppts2.second;
//	std::cout <<"p1=" << p1 << " p2=" << p2 << '\n';

	auto seg1 = Segment_<HOMOG2D_INUMTYPE>( p1, cB.center() );
	auto seg2 = Segment_<HOMOG2D_INUMTYPE>( p2, cB.center() );

	auto psegs1 = seg1.getParallelSegs( cB.radius() );
	if( psegs1.first.distTo(cA.center()) <  psegs1.second.distTo(cA.center()) )
		std::swap( psegs1.first, psegs1.second );

	auto psegs2 = seg2.getParallelSegs( cB.radius() );
	if( psegs2.second.distTo(cA.center()) <  psegs2.first.distTo(cA.center()) )
		std::swap( psegs2.first, psegs2.second );

	return std::make_pair(
		psegs1.first,
		psegs2.second
	);
}

/// Returns the 4 points of the rectangle (free function)
/// \sa FRect_::get4Pts()
template<typename FPT>
std::array<Point2d_<FPT>,4>
get4Pts( const FRect_<FPT>& rect )
{
	return rect.get4Pts();
}

/// Returns the 2 major points of the rectangle (free function)
/// \sa FRect_::getPts()
template<typename FPT>
auto
getPts( const FRect_<FPT>& rect )
{
	return rect.getPts();
}

/// Free function
template<typename FPT>
HOMOG2D_INUMTYPE
height( const FRect_<FPT>& rect )
{
	return rect.height();
}

/// Free function
template<typename FPT>
HOMOG2D_INUMTYPE
width( const FRect_<FPT>& rect )
{
	return rect.width();
}

/// Free function
template<typename FPT>
FRect_<FPT>
getExtended( const FRect_<FPT>& rect )
{
	return rect.getExtended();
}

/// Free function
template<typename FPT>
std::pair<Segment_<FPT>,Segment_<FPT>>
getDiagonals( const FRect_<FPT>& rect )
{
	return rect.getDiagonals();
}

/// Returns centroid of Polyline (free function)
/// \sa PolylineBase::centroid()
template<typename PLT,typename FPT>
base::LPBase<typ::IsPoint,FPT>
centroid( const base::PolylineBase<PLT,FPT>& pl )
{
	return pl.centroid();
}

/// Returns reference on radius of circle (free function), non-const version
/// \sa Circle_::radius()
template<typename FPT>
FPT&
radius( Circle_<FPT>& cir )
{
	return cir.radius();
}

/// Returns reference on radius of circle (free function), const version
/// \sa Circle_::radius()
template<typename FPT>
const FPT&
radius( const Circle_<FPT>& cir )
{
	return cir.radius();
}

/// Returns reference on center of circle (free function), non-const version
/// \sa Circle_::center()
template<typename FPT>
Point2d_<FPT>&
center( Circle_<FPT>& cir )
{
	return cir.center();
}

/// Returns reference on center of circle (free function), const version
/// \sa Circle_::center()
template<typename FPT>
const Point2d_<FPT>&
center( const Circle_<FPT>& cir )
{
	return cir.center();
}

/// Get data size expressed as number of bits for, respectively, mantissa and exponent
/// \sa detail::Common::dsize()
template<typename T>
std::pair<int,int>
dsize( const T& t )
{
	return t.dsize();
}

//------------------------------------------------------------------
/// Returns the distance between 2 parallel lines (free function)
/**
- ref: https://en.wikipedia.org/wiki/Distance_between_two_parallel_lines

We first check that the two lines are indeed parallel.
This should ensure that a1=a2 and b1=b2.
But due to numeric issues they could by slightly different. In order to gain accuracy,
we use the geometric mean of these.
*/
template<typename FPT>
HOMOG2D_INUMTYPE
getParallelDistance( const Line2d_<FPT>& li1, const Line2d_<FPT>& li2 )
{
#ifndef HOMOG2D_NOCHECKS
	if( !li1.isParallelTo(li2) )
		HOMOG2D_THROW_ERROR_1( "lines are not parallel" );
#endif
	const auto ar1 = li1.get();
	const auto ar2 = li2.get();
	const HOMOG2D_INUMTYPE a1 = ar1[0];
	const HOMOG2D_INUMTYPE b1 = ar1[1];
	const HOMOG2D_INUMTYPE c1 = ar1[2];
	const HOMOG2D_INUMTYPE a2 = ar2[0];
	const HOMOG2D_INUMTYPE b2 = ar2[1];
	const HOMOG2D_INUMTYPE c2 = ar2[2];

	HOMOG2D_INUMTYPE a = homog2d_sqrt( a1*a2 );
	HOMOG2D_INUMTYPE b = homog2d_sqrt( b1*b2 );
	return homog2d_abs( c1 - c2 ) / homog2d_sqrt( a*a + b*b );
}

/// Return angle of ellipse (free function)
/// \sa Ellipse_::angle()
template<typename FPT>
HOMOG2D_INUMTYPE
angle( const Ellipse_<FPT>& ell )
{
	return ell.angle();
}

/// Return center of Segment_, FRect_, or Ellipse_ (free function)
/// \sa Ellipse_::getCenter()
/// \sa FRect_::getCenter()
/// \sa Segment_::getCenter()
template<typename T>
Point2d_<typename T::FType>
getCenter(const T& other )
{
	return other.getCenter();
}

/// Translate primitive \c prim (free function)
/**
Calls the member function. Type checking is done there.
*/
template<typename T,typename FP1,typename FP2>
void
translate( T& prim, FP1 dx, FP2 dy )
{
	prim.translate( dx, dy );
}

/// Translate primitive \c prim with values in a \c std::pair (free function)
/**
Calls the member function. Type checking is done there.
*/
template<typename T,typename FP1,typename FP2>
void
translate( T& prim, const std::pair<FP1,FP2>& ppt )
{
	prim.translate( ppt.first, ppt.second );
}

/// Move primitive to other location (free function)
/**
Calls the member function. Type checking is done there.
*/
template<typename T,typename FP>
void
moveTo( T& prim, const Point2d_<FP>& pt )
{
	prim.moveTo( pt );
}

/// Move primitive to other location (free function)
/**
Calls the member function. Type checking is done there.
*/
	template<typename T,typename FP1,typename FP2>
	void moveTo( T& prim, FP1 x, FP2 y )
	{
		prim.moveTo( x, y );
	}

/// Returns true if ellipse is a circle
/// \sa Ellipse_::isCircle()
template<typename FPT>
bool
isCircle( const Ellipse_<FPT>& ell, HOMOG2D_INUMTYPE thres=1.E-10 )
{
	return ell.isCircle( thres );
}

/// Returns ellipse axis lines
/// \sa Ellipse_::getAxisLines()
template<typename FPT>
std::pair<Line2d_<FPT>,Line2d_<FPT>>
getAxisLines( const Ellipse_<FPT>& ell )
{
	return ell.getAxisLines();
}


namespace priv {

/// used in findPoint()
struct F_MIN{};
struct F_MAX{};

/// Private. Common function for searching nearest of farthest point
/*
\sa findNearestPoint()
\sa findFarthestPoint
*/
template<typename FPT, typename CONT, typename S_WHAT>
size_t
findPoint(
	const Point2d_<FPT>& qpt,  ///< query point
	const CONT&          cont, ///< container
	const S_WHAT&              ///< F_MIN or F_MAX
//	const CONT2*         mask  ///< optional vector or list or array of bool
)
{
	if( cont.size() < 2 )
		HOMOG2D_THROW_ERROR_1( "container holds " << cont.size() \
			<< " points, minimum is 2" );

	decltype( priv::sqDist( qpt, qpt ) ) resDist;
	size_t startIdx = 1;
	size_t resIdx = 0;

// if point is the first one of the container, then
// initialize with the second one
	if( cont[0] == qpt )
	{
		startIdx++;
		resIdx++;
		resDist = priv::sqDist( qpt, cont[1] );
	}
	else // initialize with first point
	{
		resDist = priv::sqDist( qpt, cont[0] );
	}

	for( size_t i=startIdx; i<cont.size(); i++ )
	{
		if( qpt != cont[i] )
		{
			auto currentDist = priv::sqDist( qpt, cont[i] );
			if constexpr( std::is_same_v<S_WHAT, F_MIN> )
			{
				if( currentDist < resDist )
				{
					resIdx  = i;
					resDist = currentDist;
				}
			}
			else
			{
				if( currentDist > resDist )
				{
					resIdx  = i;
					resDist = currentDist;
				}
			}
		}
	}
	return resIdx;
}

} //namespace priv

//------------------------------------------------------------------
/// Returns index of point in container \c cont that is the nearest to \c pt
/// \todo add some sfinae and/or checking on type T
/// \todo perform some speed analysis, and check if usage of squared distance is really better
/// \todo add other distance computations (Manhattan?)
/// \todo Would it be better to return an iterator?
template<typename FPT, typename T>
size_t
findNearestPoint( const Point2d_<FPT>& pt, const T& cont )
{
	return priv::findPoint( pt, cont, priv::F_MIN() );
}
//------------------------------------------------------------------
/// Returns index of point in container \c cont that is the farthest to \c pt
template<typename FPT, typename T>
size_t
findFarthestPoint( const Point2d_<FPT>& pt, const T& cont )
{
	return priv::findPoint( pt, cont, priv::F_MAX() );
}
//------------------------------------------------------------------
/// Returns indexes of points in container \c cont that are nearest/farthest
/**
- return pair: first is nearest, second is farthest
*/
template<typename FPT, typename T>
auto
findNearestFarthestPoint( const Point2d_<FPT>& pt, const T& cont )
{
	if( cont.size() < 2 )
		HOMOG2D_THROW_ERROR_1( "container holds " << cont.size() \
			<< " points, minimum is 2" );

	auto maxDist = priv::sqDist( pt, cont[0] );
	auto minDist = maxDist;
	size_t idxMin = 0;
	size_t idxMax = 0;
	size_t startIdx = 1;
	if( pt == cont[0] )
	{
		idxMin++;
		idxMax++;
		startIdx++;
		maxDist = priv::sqDist( pt, cont[1] );
		minDist = maxDist;
	}
	for( size_t i=startIdx; i<cont.size(); i++ )
	{
		if( pt != cont[i] )
		{
			auto currentDist = priv::sqDist( pt, cont[i] );
			if( currentDist > maxDist )
			{
				idxMax  = i;
				maxDist = currentDist;
			}
			if( currentDist < minDist )
			{
				idxMin  = i;
				minDist = currentDist;
			}
		}
	}
	return std::make_pair(idxMin, idxMax);
}

/// Returns set of points that are inside primitive \c prim
/**
Output container will be of same type as input container (vector, list or array

\todo 20250123: maybe replace the bunch of static_asserts with something around trait::HasArea ?
*/
template<typename CONT, typename PRIM>
CONT
getPtsInside(
	const CONT& input_set,
	const PRIM& prim        ///< geometrical primitive (FRect, Circle, ...?)
)
{
	static_assert( !std::is_same_v<typename PRIM::SType, typ::T_OPol>,    "Cannot find points inside a Open Polyline" );
	static_assert( !std::is_same_v<typename PRIM::SType, typ::T_Line>,    "Cannot find points inside a Line" );
	static_assert( !std::is_same_v<typename PRIM::SType, typ::T_Point>,   "Cannot find points inside a Point" );
	static_assert( !std::is_same_v<typename PRIM::SType, typ::T_Segment>, "Cannot find points inside a Segment" );
	static_assert( !trait::IsArray<CONT>::value, "Cannot use std::array as container" );

	CONT out;
	out.reserve( input_set.size() );

	for( auto pt: input_set )
		if( pt.isInside( prim ) )
			out.push_back( pt );
	return out;
}

/////////////////////////////////////////////////////////////////////////////
// SECTION  - GENERIC DRAWING FREE FUNCTIONS (BACK-END INDEPENDENT)
/////////////////////////////////////////////////////////////////////////////

//------------------------------------------------------------------
/// Free function, draws any of the primitives by calling the relevant member function
/**
\todo 20240504: see note on the IsDrawable trait class
*/
template<
	typename U,
	typename Prim,
	typename std::enable_if<
		trait::IsDrawable<Prim>::value,
		Prim
	>::type* = nullptr
>
void
draw( img::Image<U>& img, const Prim& prim, const img::DrawParams& dp=img::DrawParams() )
{
	prim.draw( img, dp );
}

/// Free function, draws text \c str at position \c pt
template<typename U,typename FPT>
void
drawText( img::Image<U>& im, std::string str, Point2d_<FPT> pt, img::DrawParams dp=img::DrawParams() )
{
	im.drawText( str, pt, dp );
}

namespace priv {

/// Draw indexes for points
template<typename IMG,typename FPT>
void
impl_drawIndexes( img::Image<IMG>& img, size_t c, const img::DrawParams& dp, const Point2d_<FPT>& pt )
{
	if( dp._dpValues._showIndex )
		drawText( img, std::to_string(c), pt, dp );
}

/// Draw indexes for segment
template<typename IMG,typename FPT>
void
impl_drawIndexes( img::Image<IMG>& img, size_t c, const img::DrawParams& dp, const Segment_<FPT>& seg )
{
	if( dp._dpValues._showIndex )
		drawText( img, std::to_string(c), seg.getCenter(), dp );
}

/// Default signature, will be instanciated if no other fits (and does nothing)
template<typename IMG,typename DUMMY>
void
impl_drawIndexes( img::Image<IMG>&, size_t, const img::DrawParams&, const DUMMY& )
{}

} // namespace priv

/// Free function, draws a set of primitives
/**
- Type \c T can be \c std::array<type> or \c std::vector<type>, with \c type being anything drawable.
- The types inside the container can be either plain \c h2d types (\c FRect, \c Segment, ...) of variant types,
using the \c CommonType class (requires HOMOG2D_ENABLE_VRTP symbol).
*/
template<
	typename U,
	typename T,
	typename std::enable_if<
		trait::IsContainer<T>::value,
		T
	>::type* = nullptr
>
void
draw( img::Image<U>& img, const T& cont, const img::DrawParams& dp=img::DrawParams() )
{
#ifdef HOMOG2D_ENABLE_VRTP
	if constexpr( trait::IsVariant<typename T::value_type>::value )
	{
		fct::DrawFunct vde( img, dp ); // functor
		for( auto& e: cont )
			std::visit( vde, e );
	}
	else
#endif
	{
		size_t c=0;
		for( const auto& elem: cont )
		{
			elem.draw( img, dp );
			priv::impl_drawIndexes( img, c++, dp, elem );
		}
	}
}

/// This version holds a \c std::function as 3th parameter. It can be used to pass a function
/// that will return a different img::DrawParams for a given index of the container.
/**
At present, cannot be used with container holding variants...
*/
template<
	typename U,
	typename T,
	typename std::enable_if<
		trait::IsContainer<T>::value,
		T
	>::type* = nullptr
>
void
draw( img::Image<U>& img, const T& cont, std::function<img::DrawParams(int)>& func )
{
	size_t c=0;
	for( const auto& elem: cont )
	{
		auto dp = func(c);
		elem.draw( img, dp );
		priv::impl_drawIndexes( img, c++, dp, elem );
	}
}

//------------------------------------------------------------------
/// Free function, draws a pair of objects
/**
Type \c T1 and \c T2 can be anything drawable
*/
template<typename T1,typename T2,typename U>
void draw(
	img::Image<U>&          img,
	const std::pair<T1,T2>& pa,
	const img::DrawParams&  dp=img::DrawParams() )
{
	pa.first.draw(  img, dp );
	pa.second.draw( img, dp );
}

namespace detail {

/// Private helper function, used by LPBase<IsPoint>::draw(). Draw point on image.
template<typename T>
void
drawPt(
	img::Image<T>&               img,
	img::PtStyle                 ps,
	std::vector<Point2d_<float>> vpt,
	const img::DrawParams&       dp,
	bool                         drawDiag=false
)
{
	auto delta  = dp._dpValues._ptDelta;
	auto delta2 = std::round( 0.7 * delta);
	switch( ps )
	{
		case img::PtStyle::Times:
		case img::PtStyle::Squ:
			vpt[0].translate( -delta2, +delta2 );
			vpt[1].translate( +delta2, -delta2 );
			vpt[2].translate( +delta2, +delta2 );
			vpt[3].translate( -delta2, -delta2 );
		break;

		case img::PtStyle::Plus:
		case img::PtStyle::Diam:
			vpt[0].translate( -delta, 0.      );
			vpt[1].translate( +delta, 0.      );
			vpt[2].translate( 0.,      -delta );
			vpt[3].translate( 0.,      +delta );
		break;
		default: assert(0);
	}
	auto dp2(dp);          // we need to do this, because this is called by the
	dp2.showPoints(false); //  segment drawing function. If not, infinite recursion
	if( !drawDiag )
	{
		if( ps == img::PtStyle::Squ )
		{
			std::vector<Segment_<float>> vseg{
				{vpt[0], vpt[1]},
				{vpt[2], vpt[1]},
				{vpt[2], vpt[3]},
				{vpt[0], vpt[3]}
			};
			for( const auto& s:vseg )
				s.draw( img, dp2 );
		}
		else
		{
			Segment_<float> s1( vpt[0], vpt[1] );
			Segment_<float> s2( vpt[2], vpt[3] );
			s1.draw( img, dp2 );
			s2.draw( img, dp2 );
		}
	}
	else // draw 4 diagonal lines
	{
		Segment_<float>( vpt[0], vpt[2] ).draw( img, dp2 );
		Segment_<float>( vpt[2], vpt[1] ).draw( img, dp2 );
		Segment_<float>( vpt[1], vpt[3] ).draw( img, dp2 );
		Segment_<float>( vpt[0], vpt[3] ).draw( img, dp2 );
	}
}

} // namespace detail

//------------------------------------------------------------------
namespace priv {
/// Holds convex hull code
namespace chull {

//------------------------------------------------------------------
/// Used int the convex hull algorithm
template<typename FPT>
size_t
getPivotPoint( const std::vector<Point2d_<FPT>>& in )
{
	auto pmin = h2d::priv::getBmPoint_helper( in );
	return static_cast<size_t>( pmin - in.begin() );
}

//------------------------------------------------------------------
/// Sorts points by angle between the lines with horizontal axis
template<typename FPT>
std::vector<size_t>
sortPoints( const std::vector<Point2d_<FPT>>& in, size_t piv_idx )
{
	assert( in.size()>3 );

// step 1: create new vector holding the indexes of the points, including the pivot point (will be in first position)
	std::vector<size_t> out( in.size() );
	std::iota( out.begin(), out.end(), 0 ); // fill vector: [0,1,2,...]
	std::swap( out[piv_idx], out[0] );
	auto pt0 = in[piv_idx];

// step 2: sort points by angle of lines between the current point and pivot point
	std::sort(
		out.begin()+1,
		out.end(),
		[&]                  // lambda
		( size_t i1, size_t i2 )
		{
			auto pt1 = in[i1];
			auto pt2 = in[i2];
			auto dx1 = pt1.getX() - pt0.getX();
			auto dy1 = pt1.getY() - pt0.getY();
			auto dx2 = pt2.getX() - pt0.getX();
			auto dy2 = pt2.getY() - pt0.getY();
			return ((dx1 * dy2 - dx2 * dy1) > 0);
		}
	);
	return out;
}

//------------------------------------------------------------------
/// To find orientation of ordered triplet of points (p, q, r).
/** The function returns following values
- 0 --> p, q and r are colinear
- 1 --> Clockwise
- 2 --> Counterclockwise

\todo 20240326: this is subject to numerical instability, as it is based on differences.

\todo 20230212: replace const value HOMOG2D_THR_ZERO_DETER with related static function
*/
template<typename T>
int orientation( Point2d_<T> p, Point2d_<T> q, Point2d_<T> r )
{
	HOMOG2D_INUMTYPE px = p.getX();
	HOMOG2D_INUMTYPE py = p.getY();
	HOMOG2D_INUMTYPE qx = q.getX();
	HOMOG2D_INUMTYPE qy = q.getY();
	HOMOG2D_INUMTYPE rx = r.getX();
	HOMOG2D_INUMTYPE ry = r.getY();

	auto val = (qy - py) * (rx - qx) - (qx - px) * (ry - qy);

	if( homog2d_abs(val) < HOMOG2D_THR_ZERO_DETER )
		return 0;  // collinear
    return (val > 0 ? 1 : -1 ); // clock or counterclock wise
}
//------------------------------------------------------------------
/// Inherits std::stack<> and adds a member function to fetch the underlying std::vector.
/// Used in h2d::convexHull()
struct Mystack : std::stack<size_t,std::vector<size_t>>
{
	const std::vector<size_t>& getVect() const
	{
		return this->c;
	}
};
//------------------------------------------------------------------
} // namespace chull
} // namespace priv

//------------------------------------------------------------------
/// Compute Convex Hull of a Polyline (free function)
/**
- type \c T: can be either OPolyline, CPolyline, or std::vector<Point2d>
- Graham scan algorithm: https://en.wikipedia.org/wiki/Graham_scan
*/
template<typename CT,typename FPT>
CPolyline_<FPT>
convexHull( const base::PolylineBase<CT,FPT>& input )
{
	return convexHull( input.getPts() );
}

namespace base {
//------------------------------------------------------------------
/// Computes and returns the convex hull of a set of points (free function)
/**
- Graham scan algorithm: https://en.wikipedia.org/wiki/Graham_scan

\todo 20230728: make this function accept also std::array and std::list (using Sfinae alogn with trait::IsContainer)
*/
template<typename FPT>
CPolyline_<FPT>
convexHull( const std::vector<Point2d_<FPT>>& input )
{
	if( input.size() < 4 )  // if 3 pts or less, then the hull is equal to input set
		return CPolyline_<FPT>( input );

// step 1: find pivot (point with smallest Y coord)
	auto pivot_idx = priv::chull::getPivotPoint( input );

// step 2: sort points by angle of lines between the current point and pivot point
	auto v2 = priv::chull::sortPoints( input, pivot_idx );

	std::stack<size_t> firstPoint;
	priv::chull::Mystack hull;
	hull.push( v2[0] );
	hull.push( v2[1] );
	hull.push( v2[2] );

	firstPoint.push( 0 );
	firstPoint.push( 1 );

// step 3: iterate
	size_t idx1 = 1;
	size_t idx2 = 2;
	size_t idx3 = 3;
	do
	{
//		HOMOG2D_LOG( "** loop start, idx1=" << idx1 << ", idx2=" << idx2  << ", idx3=" << idx3 << ", hull " << hull.getVect() );
		auto p = input.at( v2[idx1] );
		auto q = input.at( v2[idx2] );
		auto r = input.at( v2[idx3] );
		auto orient = priv::chull::orientation( p, q, r );
//		HOMOG2D_LOG( "considering pts: " << v2[idx1] << "," << v2[idx2] << "," << v2[idx3] << ": or = " << orient );
		if( orient != 1 )
		{
			hull.push( v2[idx3] );
			idx1 = idx2;
			idx2 = idx3;
			idx3++;
			firstPoint.push( idx1 );
		}
		else
		{
			hull.pop();
			idx2=idx1; // idx3 stays the same
			firstPoint.pop();
			idx1 = firstPoint.top();
		}
	}
	while( idx3 < v2.size() );

// final step: copy hull indexes to vector of points
	const auto v = hull.getVect();
	std::vector<Point2d_<FPT>> vout( v.size() );
	std::transform(
		v.begin(),
		v.end(),
		vout.begin(),
		[&input]               // lambda
		(size_t idx)
		{
			return input.at( idx );
		}
	);

	return CPolyline_<FPT>( vout );
}

} // namespace base

/// Return convex hull (member function implementation)
template<typename CT,typename FPT>
CPolyline_<FPT>
base::PolylineBase<CT,FPT>::convexHull() const
{
	return h2d::convexHull( *this );
}

/////////////////////////////////////////////////////////////////////////////
// SECTION  - OPENCV BINDING - GENERAL
/////////////////////////////////////////////////////////////////////////////

#ifdef HOMOG2D_USE_OPENCV

//------------------------------------------------------------------
/// Copy matrix to Opencv \c cv::Mat
/**
The output matrix is passed by reference to avoid issues with Opencv copy operator, and is allocated here.

User can pass a type as second argument: CV_32F for \c float, CV_64F for \c double (default)
*/
template<typename W,typename FPT>
void
Hmatrix_<W,FPT>::copyTo( cv::Mat& mat, int type ) const
{
	auto& data = detail::Matrix_<FPT>::_mdata;
#ifndef HOMOG2D_NOCHECKS
	if( type != CV_64F && type != CV_32F )
		throw std::runtime_error( "invalid OpenCv matrix type" );
#endif
	mat.create( 3, 3, type ); // default:CV_64F
	size_t i=0;
	switch( type )
	{
		case CV_64F:
			for( auto it = mat.begin<double>(); it != mat.end<double>(); it++, i++ )
				*it = data[i/3][i%3];
			break;
		case CV_32F:
			for( auto it = mat.begin<float>(); it != mat.end<float>(); it++, i++ )
				*it = data[i/3][i%3];
			break;
		default: assert(0);
	}
}
//------------------------------------------------------------------
/// Get homography from Opencv \c cv::Mat
template<typename W,typename FPT>
Hmatrix_<W,FPT>&
Hmatrix_<W,FPT>::operator = ( const cv::Mat& mat )
{
	auto type = mat.type();
#ifndef HOMOG2D_NOCHECKS
	if( mat.rows != 3 || mat.cols != 3 )
		throw std::runtime_error( "invalid matrix size, rows=" + std::to_string(mat.rows) + " cols=" + std::to_string(mat.cols) );
	if( mat.channels() != 1 )
		throw std::runtime_error( "invalid matrix nb channels: " + std::to_string(mat.channels() ) );
	if( type != CV_64F && type != CV_32F )
		throw std::runtime_error( "invalid matrix type" );
#endif
	size_t i=0;

	auto& data = detail::Matrix_<FPT>::_mdata;
	switch( type )
	{
		case CV_64F:
			for( auto it = mat.begin<double>(); it != mat.end<double>(); it++, i++ )
				data[i/3][i%3] = *it;
			break;
		case CV_32F:
			for( auto it = mat.begin<float>(); it != mat.end<float>(); it++, i++ )
				data[i/3][i%3] = *it;
			break;
		default: assert(0);
	}
	return *this;
}
#endif // HOMOG2D_USE_OPENCV

/////////////////////////////////////////////////////////////////////////////
// SECTION .1 - CLASS DRAWING MEMBER FUNCTIONS (backend-agnostic)
/////////////////////////////////////////////////////////////////////////////

//------------------------------------------------------------------
/// Draw Line2d on image, backend independent
/**
Steps:
 -# find the intersection points between the line and the image rectangle, should find 2. (but 1 is possible)
 -# draw a line between these 2 points
*/
template<typename LP, typename FPT>
template<typename T>
void
base::LPBase<LP,FPT>::impl_draw_LP( img::Image<T>& im, img::DrawParams dp, const detail::BaseHelper<typename typ::IsLine>& ) const
{
	assert( im.rows() > 2 );
	assert( im.cols() > 2 );

	Point2d_<FPT> pt1; // 0,0
	Point2d_<FPT> pt2( im.cols()-1, im.rows()-1 );

	auto ri = this->intersects( pt1,  pt2 );
	if( ri() )
	{
		if( ri.size() == 2 ) // if only one intersection point, do nothing
		{
			auto ppts = ri.get();
			h2d::Segment_<HOMOG2D_INUMTYPE> seg( ppts[0], ppts[1] );
			dp.showPoints(false);
			seg.draw( im, dp );
		}
	}
}

//------------------------------------------------------------------
/// Draw points on image implementation, backend independent.
/// Returns false if point not in image
template<typename LP, typename FPT>
template<typename T>
void
base::LPBase<LP,FPT>::impl_draw_LP(
	img::Image<T>&  im,
	img::DrawParams dp,
	const detail::BaseHelper<typename typ::IsPoint>& ///< dummy arg
) const
{
	if( getX()<0 || getX()>=im.cols() )      // check if point is in image
		return;
	if( getY()<0 || getY()>=im.rows() )
		return;

	std::vector<Point2d_<float>> vpt( 4, *this );
	switch( dp._dpValues._ptStyle )
	{
		case img::PtStyle::Dot:
			Circle_<float>( *this, dp._dpValues._pointSize ).draw( im, dp );
		break;

		case img::PtStyle::Plus:   // "+" symbol
			detail::drawPt( im, img::PtStyle::Plus, vpt, dp );
		break;

		case img::PtStyle::Star:
			detail::drawPt( im, img::PtStyle::Plus,  vpt, dp );
			detail::drawPt( im, img::PtStyle::Times, vpt, dp );
		break;

		case img::PtStyle::Diam:
			detail::drawPt( im, img::PtStyle::Plus, vpt, dp, true );
		break;

		case img::PtStyle::Squ:
			detail::drawPt( im, img::PtStyle::Squ, vpt, dp, true );
		break;

		case img::PtStyle::Times:      // "times" symbol
			detail::drawPt( im, img::PtStyle::Times, vpt, dp );
		break;

		default: assert(0);
	}
}

//------------------------------------------------------------------
/// Helper function used by the draw(OSegment) function, returns the 3 segment corresponding
/// to the "arrows" as 3 pairs of points
/**
Used both in the SVG and the Opencv backends

\verbatim
   /|\
    |
    |
    |
   ---
\endverbatim
*/
namespace priv {

template<typename FPT>
std::array<PointPair_<double>,3>
getArrowSegments(
	const base::SegVec<typ::IsOSeg,FPT>& vec
)
{
	std::array<std::pair<Point2d_<double>,Point2d_<double>>,3> out;
	auto ppts = vec.getPts();
	auto pt1 = ppts.first;
	auto pt2 = ppts.second;

	const int arSize = 8;

	Line2d_<double> liA = vec.getLine().getOrthogonalLine( pt1 );
	out[0] = liA.getPoints( pt1, arSize );

	auto ppts_B = vec.getLine().getPoints( pt2, arSize );

	Point2d_<double> p0 = ppts_B.first;
	if( dist( pt1, ppts_B.first) >  dist(pt1, ppts_B.second) )
		p0 = ppts_B.second;

	Line2d_<double> liB = vec.getLine().getOrthogonalLine( p0 );
	auto ppts_C = liB.getPoints( p0, arSize );

	out[1] = std::make_pair(ppts_C.first, pt2);
	out[2] = std::make_pair(ppts_C.second, pt2);

	return out;
}

} // namespace priv

/////////////////////////////////////////////////////////////////////////////
// SECTION .2 - CLASS DRAWING MEMBER FUNCTIONS (OpenCv)
/////////////////////////////////////////////////////////////////////////////

#ifdef HOMOG2D_USE_OPENCV
//------------------------------------------------------------------
/// Draw \c FRect (Opencv implementation)
template<typename FPT>
void
FRect_<FPT>::draw( img::Image<cv::Mat>& im, img::DrawParams dp ) const
{
	cv::rectangle(
		im.getReal(),
		_ptR1.getCvPti(),
		_ptR2.getCvPti(),
		dp.cvColor(),
		dp._dpValues._lineThickness,
		dp._dpValues._lineType==1?cv::LINE_AA:cv::LINE_8
	);
	if( dp._dpValues._showPoints )
	{
		_ptR1.draw( im, dp );
		_ptR2.draw( im, dp );
	}
}

//------------------------------------------------------------------
/// Draw \c Segment / \c OSegment (Opencv implementation)
namespace base {

template<typename SV,typename FPT>
void
SegVec<SV,FPT>::draw( img::Image<cv::Mat>& im, img::DrawParams dp ) const
{
	cv::line(
		im.getReal(),
		_ptS1.getCvPtd(),
		_ptS2.getCvPtd(),
		dp.cvColor(),
		dp._dpValues._lineThickness,
		dp._dpValues._lineType==1?cv::LINE_AA:cv::LINE_8
	);

	if constexpr( std::is_same_v<SV,typ::IsOSeg> )
	{
		auto arrsegs = priv::getArrowSegments( *this );
		for( auto ppts: arrsegs )
			cv::line(
				im.getReal(),
				ppts.first.getCvPtd(),
				ppts.second.getCvPtd(),
				dp.cvColor(),
				dp._dpValues._lineThickness,
				dp._dpValues._lineType==1?cv::LINE_AA:cv::LINE_8
			);
	}
	else
	{
		if( dp._dpValues._showPoints )
		{
			_ptS1.draw( im, dp );
			_ptS2.draw( im, dp );
		}
	}
}

} // namespace base
//------------------------------------------------------------------
/// Draw \c Circle (Opencv implementation)
template<typename FPT>
void
Circle_<FPT>::draw( img::Image<cv::Mat>& im, img::DrawParams dp ) const
{
	cv::circle(
		im.getReal(),
		_center.getCvPti(),
		static_cast<int>(_radius),
		dp.cvColor(),
		dp._dpValues._lineThickness,
		dp._dpValues._lineType==1?cv::LINE_AA:cv::LINE_8
	);
	if( dp._dpValues._showPoints )
 // WARNING: can't use the "Dot" style here, because it call this function, so infinite recursion
		_center.draw( im, dp.setPointStyle( img::PtStyle::Plus) );
}

//------------------------------------------------------------------
/// Draw \c Ellipse (Opencv implementation)
/**
- see https://docs.opencv.org/3.4/d6/d6e/group__imgproc__draw.html#ga28b2267d35786f5f890ca167236cbc69
*/
template<typename FPT>
void
Ellipse_<FPT>::draw( img::Image<cv::Mat>& im, img::DrawParams dp )  const
{
	auto par = p_getParams<HOMOG2D_INUMTYPE>();
	cv::ellipse(
		im.getReal(),
		cv::Point( par.x0,par.y0 ),
		cv::Size( par.a, par.b ),
		par.theta*180./M_PI,
		0., 360.,
		dp.cvColor(),
		dp._dpValues._lineThickness,
		dp._dpValues._lineType==1?cv::LINE_AA:cv::LINE_8
	);
}

//------------------------------------------------------------------
namespace base {
/// Draw PolylineBase (Opencv implementation)
template<typename PLT,typename FPT>
void
PolylineBase<PLT,FPT>::draw( img::Image<cv::Mat>& im, img::DrawParams dp ) const
{
	if( size() < 2 ) // nothing to draw
		return;

	for( size_t i=0; i<nbSegs(); i++ )
		getSegment(i).draw( im, dp );

	if( dp._dpValues._showPoints )
	{
		auto newPointStyle = dp._dpValues.nextPointStyle();
		getPoint(0).draw( im, dp.setColor(10,10,10).setPointStyle( newPointStyle ) );
	}

	if( dp._dpValues._showIndex )
		for( size_t i=0; i<size(); i++ )
		{
			auto pt = getPoint(i);
			cv::putText(
				im.getReal(),
				std::to_string(i),
				pt.getCvPti(),
				0,
				0.6,
				cv::Scalar( 20,20,20 ),
				2
			);
		}
}

} // namespace base

//------------------------------------------------------------------
#endif // HOMOG2D_USE_OPENCV

/////////////////////////////////////////////////////////////////////////////
// SECTION .3 - CLASS DRAWING MEMBER FUNCTIONS (SVG)
/////////////////////////////////////////////////////////////////////////////

namespace img {

/// Streaming operator (only defined for SVG)
inline
std::ostream&
operator << ( std::ostream& f, const Image<SvgImage>& im )
{
	f << "<svg version=\"1.1\" width=\"" << im._width
		<< "\" height=\"" << im._height
		<< "\" style=\"background-color:white;\" xmlns=\"http://www.w3.org/2000/svg\">\n"
		<< "<style>\n"
		<< ".txt1 { font: bold 12px sans-serif; };\n"   // text style, you can change or add classes as required
		<< "</style>\n";

	f << im._realImg._svgString.str();
	f << "</svg>\n";

	return f;
}
} // namespace img

/// Free function, draw text on Svg image
/// \todo 20230118: find a way to add a default parameter for dp (not allowed on explicit instanciation)
template <>
inline
void
img::Image<img::SvgImage>::drawText( std::string str, Point2d_<float> pt, img::DrawParams dp )
{
	getReal()._svgString << "<text x=\"" << pt.getX()
		<< "\" y=\"" << pt.getY()
		<< "\" font-size=\"" << dp._dpValues._fontSize << "px"
		<< "\" fill=\"#" << std::hex << std::setfill('0')
			<< std::setw(2) << (int)dp.color().r
			<< std::setw(2) << (int)dp.color().g
			<< std::setw(2) << (int)dp.color().b
		<< std::dec << "\">" << str << "</text>\n";
}

#ifdef HOMOG2D_USE_OPENCV
/// Free function, draw text on Opencv image
template <>
inline
void
img::Image<cv::Mat>::drawText( std::string str, Point2d_<float> pt, img::DrawParams dp ) //=img::DrawParams() )
{
	auto col = dp.color();
	cv::putText(
		getReal(), str, pt.getCvPtd(),
		cv::FONT_HERSHEY_SIMPLEX,   // font id, see https://docs.opencv.org/4.7.0/
		0.03 * dp._dpValues._fontSize, // scale factor (approximate...)
		cv::Scalar( col.b, col.g, col.r )
	);
}
#endif

//------------------------------------------------------------------
/// Draw \c Circle (SVG implementation)
template<typename FPT>
void
Circle_<FPT>::draw( img::Image<img::SvgImage>& im, img::DrawParams dp ) const
{
	im.getReal()._svgString
		<< "<circle cx=\"" << center().getX()
		<< "\" cy=\"" << center().getY()
		<< "\" r=\"" << radius()
		<< "\" stroke=\""
		<< dp.getSvgRgbColor()
		<< "\" stroke-width=\"" << dp._dpValues._lineThickness << "\" ";
	if( !dp.holdsFill() )
		im.getReal()._svgString << "fill=\"none\" ";
	im.getReal()._svgString << dp.getAttrString()
		<< "/>\n";
}

//------------------------------------------------------------------
/// Draw \c Ellipse (SVG implementation)
template<typename FPT>
void
Ellipse_<FPT>::draw( img::Image<img::SvgImage>& im, img::DrawParams dp )  const
{
	im.getReal()._svgString << "<ellipse cx=\""
		<< getCenter().getX()
		<< "\" cy=\""
		<< getCenter().getY()
		<< "\" rx=\""
		<< getMajMin().first
		<< "\" ry=\""
		<< getMajMin().second
		<< "\" stroke=\""
		<< dp.getSvgRgbColor()
		<< "\" stroke-width=\"" << dp._dpValues._lineThickness << "\" ";
	if( !dp.holdsFill() )
		im.getReal()._svgString << "fill=\"none\" ";
	im.getReal()._svgString << dp.getAttrString()
		<< "transform=\"rotate(" << angle()*180./M_PI << ',' << getCenter().getX() << ',' << getCenter().getY()
		<< ")\" />\n";
}

//------------------------------------------------------------------
/// Draw \c FRect (SVG implementation)
template<typename FPT>
void
FRect_<FPT>::draw( img::Image<img::SvgImage>& im, img::DrawParams dp ) const
{
	im.getReal()._svgString << "<rect x=\""
		<< getPts().first.getX()
		<< "\" y=\""
		<< getPts().first.getY()
		<< "\" width=\""
		<< width()
		<< "\" height=\""
		<< height()
		<< "\" stroke=\""
		<< dp.getSvgRgbColor()
		<< "\" stroke-width=\"" << dp._dpValues._lineThickness << "\" ";
	if( !dp.holdsFill() )
		im.getReal()._svgString << "fill=\"none\" ";
	im.getReal()._svgString << dp.getAttrString() << "/>\n";
}

//------------------------------------------------------------------
namespace priv {

/// Helper function to draw SVG segment
template<typename T>
void drawSvgSeg(
	img::Image<img::SvgImage>& im,
	const Point2d_<T>& pt1,
	const Point2d_<T>& pt2,
	std::string    color,
	int            thickness,
	std::string    attribs=std::string()
)
{
	im.getReal()._svgString << "<line x1=\""
		<< pt1.getX()
		<< "\" y1=\""
		<< pt1.getY()
		<< "\" x2=\""
		<< pt2.getX()
		<< "\" y2=\""
		<< pt2.getY()
		<< "\" stroke=\"" << color
		<< "\" stroke-width=\"" << thickness << "\" "
		<< attribs << "/>\n";
}

template<typename T>
void drawSvgSeg(
	img::Image<img::SvgImage>& im,
	const std::pair<Point2d_<T>,Point2d_<T>>& ppts,
	std::string    color,
	int            thickness,
	std::string    attribs=std::string()
)
{
	drawSvgSeg( im, ppts.first, ppts.second, color, thickness, attribs );
}

} // namespace priv
//------------------------------------------------------------------
/// Draw \c Segment / \c OSegment (SVG implementation)
/// \todo 20250127: implement arrows for the Opencv/png version, and share the code between the two versions
namespace base {

template<typename SV, typename FPT>
void
SegVec<SV,FPT>::draw( img::Image<img::SvgImage>& im, img::DrawParams dp ) const
{
	auto group = false;
	if( dp._dpValues._showPoints || std::is_same_v<SV,typ::IsOSeg> )
		group = true;

	if( group )
		im.getReal()._svgString << "<g>";

	auto pts = getPts();
	priv::drawSvgSeg( im, pts, dp.getSvgRgbColor(), dp._dpValues._lineThickness, dp.getAttrString() );

	if constexpr( std::is_same_v<SV,typ::IsOSeg> )
	{
		auto arrsegs = priv::getArrowSegments( *this );
		for( auto ppts: arrsegs )
			priv::drawSvgSeg( im, ppts, dp.getSvgRgbColor(), dp._dpValues._lineThickness );
	}
	else
	{
		if( dp._dpValues._showPoints )
		{
			_ptS1.draw( im, dp );
			_ptS2.draw( im, dp );
		}
	}

	if( group )
		im.getReal()._svgString << "</g>\n";
}

} // namespace base
//------------------------------------------------------------------
#ifdef HOMOG2D_ENABLE_PRTP
namespace rtp {
/// Stream operator for \c Root type
/** \todo replace this by a call to a virtual function `print()`
(that needs to be defined in all the child classes as:
\code
void print( std::ostream& f )
{
	f << *this;
}
\endcode
*/
inline
std::ostream&
operator << ( std::ostream& f, const Root& p )
{
	f << "type="<< getString( p.type() ) << std::endl;
	switch( p.type() )
	{
		case Type::Circle:
		{
			const Circle_<double>* p2 = static_cast<const Circle_<double>*>( &p );
			f << *p2;
		}
		break;
		case Type::Ellipse:
		{
			const Ellipse_<double>* p2 = static_cast<const Ellipse_<double>*>( &p );
			f << *p2;
		}
		break;
		case Type::FRect:
		{
			const FRect_<double>* p2 = static_cast<const FRect_<double>*>( &p );
			f << *p2;
		}
		break;
		case Type::Line2d:
		{
			const Line2d_<double>* p2 = static_cast<const Line2d_<double>*>( &p );
			f << *p2;
		}
		break;
		case Type::Point2d:
		{
			const Point2d_<double>* p2 = static_cast<const Point2d_<double>*>( &p );
			f << *p2;
		}
		break;
		case Type::Segment:
		{
			const Segment_<double>* p2 = static_cast<const Segment_<double>*>( &p );
			f << *p2;
		}
		break;
		case Type::OSegment:
		{
			const OSegment_<double>* p2 = static_cast<const OSegment_<double>*>( &p );
			f << *p2;
		}
		break;
		case Type::OPolyline:
		{
			const OPolyline_<double>* p2 = static_cast<const OPolyline_<double>*>( &p );
			f << *p2;
		}
		break;
		case Type::CPolyline:
		{
			const CPolyline_<double>* p2 = static_cast<const CPolyline_<double>*>( &p );
			f << *p2;
		}
		break;
		default: assert(0);
	}
	return f;
}

} // namespace rtp
#endif // HOMOG2D_ENABLE_PRTP

//------------------------------------------------------------------
namespace base {
/// Draw Polyline (SVG implementation)
/**
\note To show the points index, we don't use the svg "marker-start/marker-mid/marker-end" syntax
so that the dots always have the same color as the segments
*/
template<typename PLT,typename FPT>
void
PolylineBase<PLT,FPT>::draw( img::Image<img::SvgImage>& im, img::DrawParams dp ) const
{
	if( size() < 2 ) // nothing to draw
		return;

	if( dp._dpValues._showIndex || dp._dpValues._showPoints )
		im.getReal()._svgString << "<g>\n";

	im.getReal()._svgString << '<' << (isClosed() ? "polygon" : "polyline")
		<< " stroke=\""
		<< dp.getSvgRgbColor()
		<< "\" stroke-width=\"" << dp._dpValues._lineThickness << "\" ";
	if( !dp.holdsFill() )
		im.getReal()._svgString << "fill=\"none\" ";
	im.getReal()._svgString << dp.getAttrString()
		<< "points=\"";
	for( const auto& pt: getPts() )
		im.getReal()._svgString << pt.getX() << ',' << pt.getY() << ' ';
	im.getReal()._svgString << "\"/>\n";

	if( dp._dpValues._showIndex )
	{
		im.getReal()._svgString << "<g>\n";
		for( size_t i=0; i<size(); i++ )
		{
			auto pt = getPoint(i);
			im.getReal()._svgString << "<text x=\""
				<< (int)pt.getX()
				<< "\" y=\""
				<< (int)pt.getY()
				<< "\" class=\"txt1\">"
				<< i
				<< "</text>\n";
		}
		im.getReal()._svgString << "</g>\n";
	}

	if( dp._dpValues._showPoints )
	{
		im.getReal()._svgString << "<g>\n";
		for( size_t i=0; i<size(); i++ )
			getPoint(i).draw( im, dp );
		im.getReal()._svgString << "</g>\n";
	}

	if( dp._dpValues._showIndex || dp._dpValues._showPoints )
		im.getReal()._svgString << "</g>\n";
}

} // namespace base


/////////////////////////////////////////////////////////////////////////////
// SECTION  - TYPEDEFS
/////////////////////////////////////////////////////////////////////////////

/// Default line type, uses \c double as numerical type
using Line2d = Line2d_<HOMOG2D_INUMTYPE>;

/// Default point type, uses \c double as numerical type
using Point2d = Point2d_<HOMOG2D_INUMTYPE>;

/// Default homography (3x3 matrix) type, uses \c double as numerical type
using Homogr = Homogr_<HOMOG2D_INUMTYPE>;

/// Default homogeneous matrix, uses \c double as numerical type
using Epipmat = Hmatrix_<typ::IsEpipmat,HOMOG2D_INUMTYPE>;

/// Default segment type
using Segment  = Segment_<HOMOG2D_INUMTYPE>;
using OSegment = OSegment_<HOMOG2D_INUMTYPE>;

/// Default circle type
using Circle = Circle_<HOMOG2D_INUMTYPE>;

/// Default rectangle type
using FRect = FRect_<HOMOG2D_INUMTYPE>;

/// Default polyline type
using CPolyline = CPolyline_<HOMOG2D_INUMTYPE>;
using OPolyline = OPolyline_<HOMOG2D_INUMTYPE>;

/// Default ellipse type
using Ellipse = Ellipse_<HOMOG2D_INUMTYPE>;

// float types
using Line2dF   = Line2d_<float>;
using Point2dF  = Point2d_<float>;
using HomogrF   = Homogr_<float>;
using SegmentF  = Segment_<float>;
using OSegmentF = OSegment_<float>;
using CircleF   = Circle_<float>;
using FRectF    = FRect_<float>;
using EllipseF  = Ellipse_<float>;

// double types
using Line2dD   = Line2d_<double>;
using Point2dD  = Point2d_<double>;
using HomogrD   = Homogr_<double>;
using SegmentD  = Segment_<double>;
using OSegmentD = OSegment_<double>;
using CircleD   = Circle_<double>;
using FRectD    = FRect_<double>;
using EllipseD  = Ellipse_<double>;

// long double types
using Line2dL   = Line2d_<long double>;
using Point2dL  = Point2d_<long double>;
using HomogrL   = Homogr_<long double>;
using SegmentL  = Segment_<long double>;
using OSegmentL = OSegment_<long double>;
using CircleL   = Circle_<long double>;
using FRectL    = FRect_<long double>;
using EllipseL  = Ellipse_<long double>;

using CPolylineF = CPolyline_<float>;
using CPolylineD = CPolyline_<double>;
using CPolylineL = CPolyline_<long double>;

using OPolylineF = OPolyline_<float>;
using OPolylineD = OPolyline_<double>;
using OPolylineL = OPolyline_<long double>;

using PointPairF = PointPair_<float>;
using PointPairD = PointPair_<double>;
using PointPairL = PointPair_<long double>;
using PointPair  = PointPair_<double>;

#ifdef HOMOG2D_ENABLE_VRTP
// variant type
using CommonType  = CommonType_<HOMOG2D_INUMTYPE>;
using CommonTypeF = CommonType_<float>;
using CommonTypeD = CommonType_<double>;
using CommonTypeL = CommonType_<long double>;
#endif

#ifdef HOMOG2D_USE_SVG_IMPORT

/// Holds stuff related to SVG import
namespace svg {

/// Private functions related to the SVG import code
namespace svgp {

//-------------------------------------------------------------------
/// General string tokenizer, taken from http://stackoverflow.com/a/236803/193789
/**
- see also this one: http://stackoverflow.com/a/53878/193789
*/
inline
std::vector<std::string>
tokenize( const std::string &s, char delim )
{
	std::vector<std::string> velems;
//    std::stringstream ss( TrimSpaces(s) );
    std::stringstream ss( s );
    std::string item;
    while( std::getline( ss, item, delim ) )
        velems.push_back(item);

    return velems;
}
//------------------------------------------------------------------
/// Importing rotated ellipse from SVG data
inline
std::pair<Point2d_<HOMOG2D_INUMTYPE>,HOMOG2D_INUMTYPE>
getEllipseRotateAttr( const char* rot_str )
{
	std::string s(rot_str);
//	std::cout << __FUNCTION__ << "(): " << s << "\n";
	auto v1 = tokenize( s, '(' );
	if( v1.size() == 2 )
		if( v1[0] == "rotate" )
		{
			auto v2 = v1[1].substr(0, v1[1].size() - 1 );
//			std::cout << __FUNCTION__ << "(): v2=" << v2 << "\n";
			auto v3 = tokenize( v2, ',' );
			if( v3.size() == 3 )
			{
				try  // in case of an incorrect numerical string
				{
					auto angle = std::stod( v3[0] );
					auto x0    = std::stod( v3[1] );
					auto y0    = std::stod( v3[2] );
					return std::make_pair( Point2d_<HOMOG2D_INUMTYPE>(x0,y0),angle*M_PI/180. );
				}
				catch( std::exception& err )
				{
					HOMOG2D_THROW_ERROR_2( "invalid 'transform' attribute for svg ellipse import",  err.what() );
				}
			}
		}
	HOMOG2D_THROW_ERROR_1( "invalid 'transform' attribute for svg ellipse import" );
}

//------------------------------------------------------------------
/// Svg import: Basic parsing of points that are in the format "10,20 30,40 50,60"
/// \todo 20240326: this is used to import SVG polygon type. Maybe this can be replaced by
/// the "path" import code?
inline
std::vector<Point2d>
parsePoints( const char* pts )
{
	std::vector<Point2d> out;
	std::string s(pts);
//	std::cout << "processing " << s << '\n';
//	trimString( s );
	auto v1 = tokenize( s, ' ' );
	for( const auto& pt: v1 )
	{
		auto v2 = tokenize( pt, ',' );
		if( v2.size() != 2 )
			throw "h2d:img::svg: invalid point format in importing svg element: " + s;
		auto x = std::stod( v2[0] );
		auto y = std::stod( v2[1] );
		out.emplace_back( Point2d(x,y) );
	}
	return out;
}


inline
bool isDigit( char c )
{
	return ( (c >= '0' && c <= '9') || c == '.' || c == '-' );
}

inline
bool svgPathCommandIsAllowed(char c)
{
	if( c == 'M' || c == 'L' || c == 'H'|| c == 'V' || c == 'Z' )
		return true;
	return false;
}

/// Get next element in svg path string.
inline
std::string
getNextElem( const std::string& str, std::string::const_iterator& it )
{
	std::string out;
	while( *it == ' ' || *it == ',' ) // skip spaces and commas
		it++;

	if( it >= str.cend() )
		return out;         // return empty string

	if( !isDigit(*it) )        // alpha character
	{
		out.push_back( *it );
		it++;
	}
	else
	{
		while( isDigit(*it) && it < str.cend() )
		{
			out.push_back( *it );
			it++;
		}
//		std::cout << "getNextElem() DIGITS:-" << out << "- #=" << out.size() << '\n';
//		return out;
	}
	return out;
}

/// Returns nb of expected values for a given SVG path command.
/// Ref: https://www.w3.org/TR/SVG2/paths.html
inline
std::map<char,int>&
numberValues()
{
	static std::map<char,int> nbval;
	nbval['M'] = 2; // M-m
	nbval['L'] = 2; // L-l
	nbval['H'] = 1; // H-h
	nbval['V'] = 1; // V-v
	nbval['C'] = 6; // C-c !NOT HANDLED!
	nbval['S'] = 4; // S-s !NOT HANDLED!
	nbval['Q'] = 4; // Q-q !NOT HANDLED!
	nbval['T'] = 2; // T t !NOT HANDLED!
	nbval['A'] = 7; // A-a !NOT HANDLED!
	nbval['Z'] = 0; // Z-z
	return nbval;
}

enum class PathMode { Absolute, Relative };

/// Holds the current SVG "path" command, and the number of required numerical values
/// \sa SvgValuesBuffer
struct SvgPathCommand
{
	PathMode _absRel = PathMode::Absolute;
	char     _command = 'M';
	uint8_t  _nbValues = 2;
	bool isAbsolute() const
	{
		return _absRel == PathMode::Absolute ? true : false;
	}
	void setCommand( char c )
	{
		_command = c;
		_nbValues = numberValues().at(c);
	}
	bool isNewPolyline() const
	{
		if( _command == 'm' || _command == 'M' || _command == 'z' || _command == 'Z' )
			return true;
		return false;
	}
};


/// Generate new point from current mode and previous point, handles absolute/relative coordinates
inline
Point2d_<double>
generateNewPoint(
	SvgPathCommand             mode,     ///< SVG path command
	Point2d_<double>           prevPt,   ///< previous point, is needed if relative mode
	const std::vector<double>& val       ///< numerical values that have been stored
)
{
//	std::cout << "generateNewPoint(): command=" << mode._command
//		<< std::hex << " hex=" << (int)mode._command << std::dec << '\n';
	auto nb = val.size();
//	priv::printVector( val,"generateNewPoint()" );
	HOMOG2D_LOG( "abs/rel=" << (mode.isAbsolute()?"ABS":"REL") );
// some checking to lighten up the following code, maybe can be removed afterwards
	switch( mode._command )
	{
		case 'M':
		case 'L':
			assert( nb == 2 );
		break;
		case 'H':
		case 'V':
			assert( nb == 1 );
		break;
		case 'Z':
			assert( nb == 0 );
		break;
		default: assert(0);
	}

	Point2d_<double> out;
	switch( mode._command )
	{
		case 'M':
		case 'L':
			if( mode.isAbsolute() )
				out.set( val[0], val[1] );
			else
				out.set( prevPt.getX() + val[0], prevPt.getY() + val[1] );
		break;

		case 'H':   // Horizontal
			if( mode.isAbsolute() )
				out.set( val[0],                  prevPt.getY() );
			else
				out.set( val[0] + prevPt.getX() , prevPt.getY() );
		break;

		case 'V':    // Vertical
			if( mode.isAbsolute() )
				out.set( prevPt.getX(), val[0]                 );
			else
				out.set( prevPt.getX(), val[0] + prevPt.getY() );
		break;

		default: assert(0);
	}
	return out;
}

inline
SvgPathCommand
getCommand( char c )
{
	HOMOG2D_LOG( "search command for " << c );

	static std::string commands( "MLHVCSQTAZ" ); // allowed SVG path commands (and their counterparts relative)
	SvgPathCommand out;
	std::string str( 1, c );
	HOMOG2D_LOG( " str=" << str << " #=" << str.size() );
	auto pos = commands.find( str );
//	HOMOG2D_LOG( "pos=" << pos << " str=" << str );
	bool invalid = false;
	if( pos == std::string::npos )
	{
		if( c>='a' && c <= 'z' ) // check if lowercase
		{
			c = (char)((int)c+'A'-'a');
//			std::cout << "lowercase, new c=" << c << '\n';
			str[0] = c;
//			HOMOG2D_LOG( " str2=" << str << "#=" << str.size() );
			pos = commands.find( str );
			if( pos != std::string::npos )
				out._absRel = PathMode::Relative;
			else
				invalid = true;
		}
		else
			invalid = true;
	}
	if( invalid )
		HOMOG2D_THROW_ERROR_1(
				"Illegal character in SVG path element:-" << str
				<< "- ascii=" << std::hex << str[0] << std::dec
		);

	out.setCommand( commands[pos] );

//	std::cout << "pos=" << pos << " _command=" << out._command << " _nbValues=" << (int)out._nbValues << '\n';
	return out;
}

/// Removes dupes in set of points. Needed when importing SVG files using a "path" command,
/// because sometimes they hold duplicates points, and that can't be in polylines
template<typename FPT>
std::vector<Point2d_<FPT>>
purgeSetDupes( const std::vector<Point2d_<FPT>>& pts )
{
	std::vector<Point2d_<FPT>> out;
	out.reserve( pts.size() );
	for( auto it=pts.begin(); it!=std::prev(pts.end()); it++ )
	{
		const auto& elem = *it;
		const auto& next = *std::next(it);
		if( elem != next )
			out.push_back( elem );
	}
	out.push_back( pts.back() ); // add last one
	return out;
}

/// This will hold the values read from the SVG Path parsing code, before they are
/// converted to points
/// \sa SvgPathCommand
struct SvgValuesBuffer
{
	std::vector<double> _values;
	Point2d             _previousPt;

	size_t size() const
	{
		return _values.size();
	}

	void storeValues( std::vector<Point2d>& out, SvgPathCommand mode )
	{
		if( _values.size() != (size_t)mode._nbValues )
			HOMOG2D_THROW_ERROR_1(
				"SVG path command: inconsistency with stored values, expected "
				<< (size_t)mode._nbValues << ", got "
				<< _values.size()
			);
		auto pt = generateNewPoint( mode, _previousPt, _values );
		HOMOG2D_LOG( "new point added: " << pt );
		out.push_back( pt );
		_previousPt = pt;
		_values.clear();
	}
	void addValue( std::string elem )
	{
		_values.push_back( std::stod(elem) );
	}
};

/// Parse a SVG "path" string and convert it to a vector holding a set (vector) of points
/**
Input string example:
\verbatim
m 261.68497,138.79393 2.57,3.15 -0.72,1.27 2.18,1.94 -0.7,4.93 1.88,0.9
\endverbatim
The return value holds as 'second' a bool value, will be true if closed polyline
*/
inline
auto
parsePath( const char* s )
{
	SvgPathCommand mode;
	std::vector<std::vector<Point2d>> vout(1);
	SvgValuesBuffer values;
	std::string str(s);
	size_t idx = 0;
	HOMOG2D_LOG( "parsing string -" << str << "- #=" << str.size() );
	if( str.size() == 0 )
		HOMOG2D_THROW_ERROR_1( "SVG path string is empty" );

	auto it = str.cbegin();
	Point2d previousPt;
	do
	{
		auto e = getNextElem( str, it );
//		HOMOG2D_LOG( "parsing element -" << e << "- #=" << e.size() );

		if( e.size() == 1 && !isDigit(e[0]) ) // we have a command !
		{
			if( values.size() != 0 )              // if we have some values stored,
				values.storeValues( vout[idx], mode );  //  first process them and add new point

			mode = getCommand( e[0] );
			HOMOG2D_LOG( "command=" << e[0] );
			if( !svgPathCommandIsAllowed(mode._command) )
				HOMOG2D_THROW_ERROR_1( "SVG path command -" << mode._command << "- not handled" );

			if( mode.isNewPolyline() && !vout[idx].empty() )
			{
				vout.push_back( std::vector<Point2d>() );
				idx++;
				HOMOG2D_LOG( "NEW vector idx=" << idx );
			}
		}
		else // not a command, but a value
		{
//			HOMOG2D_LOG( "process value, values size=" << values.size() );
			if( values.size() == (size_t)mode._nbValues ) // already got enough values
				values.storeValues( vout[idx], mode );
			values.addValue( e );
		}
	}
	while( it < str.cend() );

	if( values.size() )                  // process remaining values that have been stored
		values.storeValues( vout[idx], mode );

	HOMOG2D_LOG( "Nb vectors=" << vout.size() );
	for( auto& v: vout )
		if( v.size() )
			v = purgeSetDupes( v );
	if( vout.back().empty() )
		vout.pop_back();

	return std::make_pair(
		vout,
		mode._command == 'Z' ? true : false
	);
}

} // namespace svgp

//------------------------------------------------------------------
/// Visitor class, derived from the tinyxml2 visitor class. Used to import SVG data.
/**
Holds the imported data through std::variant
*/
class Visitor: public tinyxml2::XMLVisitor
{
/// This type is used to provide a type that can be used in a switch (see VisitExit() ),
/// as this cannot be done with a string |-(
	enum SvgType {
		T_circle, T_rect, T_line, T_polygon, T_polyline, T_ellipse, T_path,
		T_other ///< for other elements (\c <svg>) or illegal ones, that will just be ignored
	};

/// A map holding correspondences between type as a string and type as a SvgType.
/// Populated in constructor
	std::map<std::string,SvgType> _svgTypesTable;

	std::vector<CommonType_<double>> _vecVar; ///< all the data is stored here

public:
/// Constructor, populates the table giving type from svg string
	Visitor()
	{ //               svg name      local type id
		_svgTypesTable["circle"]   = T_circle;
		_svgTypesTable["rect"]     = T_rect;
		_svgTypesTable["line"]     = T_line;
		_svgTypesTable["polyline"] = T_polyline;
		_svgTypesTable["polygon"]  = T_polygon;
		_svgTypesTable["ellipse"]  = T_ellipse;
		_svgTypesTable["path"]     = T_path;
	}

/// Returns the type as a member of enum SvgType, so the type can be used in a switch
	SvgType
	getSvgType( std::string s ) const
	{
		auto it = _svgTypesTable.find( s );
		if( it == std::cend(_svgTypesTable) )
			return T_other;
		return it->second;
	}

/// Used to access the data once the file has been read
	const std::vector<CommonType_<double>>&
	get() const
	{
		return _vecVar;
	}

	bool VisitExit( const tinyxml2::XMLElement& ) override;
};

namespace svgp {
//------------------------------------------------------------------
/// Fetch attribute from XML element. Tag \c e_name is there just in case of trouble.
inline
double
getAttribValue( const tinyxml2::XMLElement& e, const char* str, std::string e_name )
{
	double value=0.;
	if( tinyxml2::XML_SUCCESS != e.QueryDoubleAttribute( str, &value ) )
		HOMOG2D_THROW_ERROR_1( "h2d::svg::import error, failed to read attribute '"
			<< std::string{str} << "' while reading element '" << e_name << "'" );
	return value;
}

/// Helper function for SVG import
/**
\todo Who owns the data? Should we return a string and/or release the memory?
*/
inline
const char*
getAttribString( const char* attribName, const tinyxml2::XMLElement& e )
{
	const char *pts = e.Attribute( attribName );
	if( !pts )
		throw std::string("h2d::img::svg Error: unable to find attribute '") + attribName + "' in tag " + e.Name();
	return pts;
}

/// Helper function called by Visitor::VisitExit() to process Polyline/Polygons
inline
std::vector<Point2d>
importSvgPoints( const tinyxml2::XMLElement& e )
{
	auto pts_str = svgp::getAttribString( "points", e );
	auto vec_pts = svgp::parsePoints( pts_str );

	if( vec_pts.front() == vec_pts.back() ) // if first point equal to last
		vec_pts.pop_back();                  //  point, remove last point

	return vec_pts;
}

} // namespace svgp


/// This is the place where actual SVG data is converted and stored into vector
/**
(see manual, section "SVG import")

Overload of the root class `VisitExit()` member function

*/
inline
bool
Visitor::VisitExit( const tinyxml2::XMLElement& e )
{
	std::string n = e.Name();
//	std::cout << "element name:" << n << '\n';
	try
	{
		switch( getSvgType( n ) )
		{
			case T_circle:
				_vecVar.emplace_back(
					CircleD(
						svgp::getAttribValue( e, "cx", n ),
						svgp::getAttribValue( e, "cy", n ),
						svgp::getAttribValue( e, "r", n )
					)
				);
			break;

			case T_rect:
			{
				auto x1 = svgp::getAttribValue( e, "x", n );
				auto y1 = svgp::getAttribValue( e, "y", n );
				auto w  = svgp::getAttribValue( e, "width", n );
				auto h  = svgp::getAttribValue( e, "height", n );
				_vecVar.emplace_back( FRectD( x1, y1, x1+w, y1+h ) );
			}
			break;

			case T_line:
				_vecVar.emplace_back(
					SegmentD(
						svgp::getAttribValue( e, "x1", n ),
						svgp::getAttribValue( e, "y1", n ),
						svgp::getAttribValue( e, "x2", n ),
						svgp::getAttribValue( e, "y2", n )
					)
				);
			break;

			case T_polygon:
			{
				auto vpts = svgp::importSvgPoints( e );
				_vecVar.emplace_back( CPolylineD(vpts) );
			}
			break;

			case T_polyline:
			{
				auto vpts = svgp::importSvgPoints( e );
				_vecVar.emplace_back( OPolylineD(vpts) );
			}
			break;

			case T_path: // a path can hold multiple polygons (because of the 'L' command)
			{
				auto pts_str = svgp::getAttribString( "d", e );
				try
				{
					auto parse_res = svgp::parsePath( pts_str );
					const auto& vec_vec_pts = parse_res.first;  //
					for( auto vec_pts: vec_vec_pts ) // we need a copy so we may remove last point if equal to first
//					for( const auto& vec_pts: vec_vec_pts ) // we need a copy so we may remove last point if equal to first
					{
						if( vec_pts.front() == vec_pts.back() ) // if first point equal to last
							vec_pts.pop_back();                  //  point, remove last point

						if( parse_res.second == true )
							_vecVar.emplace_back( CPolylineD(vec_pts) );
						else
							_vecVar.emplace_back( OPolylineD(vec_pts) );
					}
				}
				catch( std::exception& err )    // an unhandled path command will just get the whole path command ignored
				{
					HOMOG2D_LOG_WARNING( "Unable to import SVG path command\n -msg="
						<< err.what() << "\n -input string=" << pts_str
					);
				}
			}
			break;

			case T_ellipse:
			{
				auto x  = svgp::getAttribValue( e, "cx", n );
				auto y  = svgp::getAttribValue( e, "cy", n );
				auto rx = svgp::getAttribValue( e, "rx", n );
				auto ry = svgp::getAttribValue( e, "ry", n );
				auto rot = svgp::getEllipseRotateAttr( svgp::getAttribString( "transform", e ) );
				auto ell = EllipseD( x, y, rx, ry );

				auto H = Homogr().addTranslation(-x,-y).addRotation(rot.second).addTranslation(x,y);
				_vecVar.push_back( H * ell );
			}
			break;

			default:  // for T_other elements
				if( n != "svg" ) // because that one will be always there, so no need to show a warning
					HOMOG2D_LOG_WARNING( "found SVG element '" << n << "' in SVG file, left unprocessed" );
			break;
		}
	}
	catch( std::string& msg )
	{
		HOMOG2D_THROW_ERROR_1( "h2d: Tinyxml read error: " << msg );
		return false; // to avoid a compile warning
	}
	return true;
}

inline
void
printFileAttrib( const tinyxml2::XMLDocument& doc )
{
	const tinyxml2::XMLElement* root = doc.RootElement();
	const tinyxml2::XMLAttribute* pAttrib = root->FirstAttribute();
	size_t i=0;
	while( pAttrib )
	{
		std::cout << "Attrib " << i++ << ": Name=" << pAttrib->Name() << "; Value=" << pAttrib->Value() << '\n';
		pAttrib=pAttrib->Next();
	}
}

/// Fetch size of image in SVG file
inline
auto
getImgSize( const tinyxml2::XMLDocument& doc )
{
	const tinyxml2::XMLElement* root = doc.RootElement();
	const tinyxml2::XMLAttribute* pAttrib = root->FirstAttribute();
	double w = -1., h = -1.;
	while( pAttrib )
	{
		auto attr = std::string( pAttrib->Name() );
		if( attr == "width" )
			w = std::stod( pAttrib->Value() );
		if( attr == "height" )
			h = std::stod( pAttrib->Value() );
		pAttrib=pAttrib->Next();
	}
	if( w == -1. || h == -1. )
		HOMOG2D_THROW_ERROR_1( "unable to find size in SVG file" );
	return std::make_pair( w, h );
}

} // namespace svg

#endif // HOMOG2D_USE_SVG_IMPORT

} // namespace h2d

#endif // HG_HOMOG2D_HPP
<|MERGE_RESOLUTION|>--- conflicted
+++ resolved
@@ -5949,12 +5949,9 @@
 */
 struct OffsetPolyParams
 {
-<<<<<<< HEAD
 	bool _angleSplit = false;
-=======
-	bool cutAngles = false;
->>>>>>> a8457485
 };
+
 #if 0
 struct TmpDebug
 {
@@ -6738,10 +6735,7 @@
 public:
 	template<typename T>
 	PolylineBase<typ::IsClosed,FPT>
-<<<<<<< HEAD
 //	getOffsetPoly( T value, TmpDebug&, OffsetPolyParams p=OffsetPolyParams{} ) const;
-=======
->>>>>>> a8457485
 	getOffsetPoly( T value, OffsetPolyParams p=OffsetPolyParams{} ) const;
 
 	std::vector<Line2d_<HOMOG2D_INUMTYPE>>
@@ -6792,10 +6786,7 @@
 template<typename PLT,typename FPT>
 template<typename T>
 PolylineBase<typ::IsClosed,FPT>
-<<<<<<< HEAD
 //PolylineBase<PLT,FPT>::getOffsetPoly( T dist, TmpDebug& debug, OffsetPolyParams params ) const
-=======
->>>>>>> a8457485
 PolylineBase<PLT,FPT>::getOffsetPoly( T dist, OffsetPolyParams params ) const
 {
 	HOMOG2D_CHECK_IS_NUMBER(T);
@@ -6884,12 +6875,8 @@
 			paraLines = true; // can't do much more, so quit...
 		else
 		{
-<<<<<<< HEAD
 			std::array<Point2d_<HOMOG2D_INUMTYPE>,4> vpt;
-=======
-			std::array<Point2d_<FPT>,4> vpt;
 // compute the 4 intersection points of the two pairs of lines
->>>>>>> a8457485
 			try
 			{
 				vpt[0] = pli1.first  * pli2.first;
@@ -6899,13 +6886,8 @@
 			}
 			catch( std::exception& err )
 			{
-<<<<<<< HEAD
-				std::cerr << "pt product error, msg:" << err.what();
-				HOMOG2D_THROW_ERROR_1( "unexpected error, please post an issue online" );
-=======
 				std::cerr << "point product error, error:" << err.what();
 				HOMOG2D_THROW_ERROR_1( "Unexpected error, please report this online" );
->>>>>>> a8457485
 			}
 
 			int addPoint = -1;
